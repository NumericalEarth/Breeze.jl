--- conflicted
+++ resolved
@@ -91,16 +91,6 @@
 @inline sea_surface_temperature(x, p) = p.T₀ + p.ΔT * sign(cos(2π * x / p.Lx))
 
 parameters = (;
-<<<<<<< HEAD
-    constants, 
-    drag_coefficient = 1e-3,           # Cᴰ: typical oceanic value
-    heat_transfer_coefficient = 1e-3,  # Cᴴ: Stanton number
-    vapor_transfer_coefficient = 1e-3, # Cᵛ: Dalton number
-    gust_speed = 1e-2,                 # Minimum wind speed to prevent singularity (m/s)
-    T₀ = θ₀,                           # Background SST (K)
-    ΔT = 2,                            # SST anomaly amplitude (K)
-    ρ₀ = Breeze.Thermodynamics.base_density(p₀, θ₀, constants)
-=======
     constants,
     drag_coefficient = 1e-3,
     heat_transfer_coefficient = 1e-3,
@@ -110,7 +100,6 @@
     ΔT = 2,   # Maximum SST anomaly (K)
     ρ₀ = Breeze.Thermodynamics.base_density(p₀, θ₀, constants),
     Lx = grid.Lx
->>>>>>> c10dcfc1
 )
 
 # ## Boundary condition functions
@@ -395,16 +384,6 @@
 T_snapshot = @lift T_ts[$n]
 qˡ_snapshot = @lift qˡ_ts[$n]
 
-<<<<<<< HEAD
-fig = Figure(size=(900, 900), fontsize=12)
-
-axu = Axis(fig[1, 1], xlabel="x (m)", ylabel="z (m)", title="Horizontal velocity u")
-axw = Axis(fig[1, 2], xlabel="x (m)", ylabel="z (m)", title="Vertical velocity w")
-axθ = Axis(fig[2, 1], xlabel="x (m)", ylabel="z (m)", title="Potential temperature θ")
-axq = Axis(fig[2, 2], xlabel="x (m)", ylabel="z (m)", title="Total specific humidity qᵗ")
-axT = Axis(fig[3, 1], xlabel="x (m)", ylabel="z (m)", title="Temperature T")
-axqˡ = Axis(fig[3, 2], xlabel="x (m)", ylabel="z (m)", title="Liquid water qˡ")
-=======
 fig = Figure(size=(800, 800), fontsize=12)
 
 title = @lift "t = $(prettytime(times[$n]))"
@@ -415,7 +394,6 @@
 axq = Axis(fig[2, 2], xlabel="x (m)", ylabel="z (m)")
 axT = Axis(fig[3, 1], xlabel="x (m)", ylabel="z (m)")
 axqˡ = Axis(fig[3, 2], xlabel="x (m)", ylabel="z (m)")
->>>>>>> c10dcfc1
 
 fig[0, :] = Label(fig, title, fontsize=22, tellwidth=false)
 
@@ -435,22 +413,12 @@
 hmT = heatmap!(axT, T_snapshot, colorrange=T_limits)
 hmqˡ = heatmap!(axqˡ, qˡ_snapshot, colorrange=(0, qˡ_max), colormap = Reverse(:Blues_4))
 
-<<<<<<< HEAD
-# Add colorbars with proper positioning (each row has its own colorbars)
-Colorbar(fig[1, 0], hmu, label="u [m/s]", flipaxis=false)
-Colorbar(fig[1, 3], hmw, label="w [m/s]")
-Colorbar(fig[2, 0], hmθ, label="θ [K]", flipaxis=false)
-Colorbar(fig[2, 3], hmq, label="qᵗ [kg/kg]")
-Colorbar(fig[3, 0], hmT, label="T [K]", flipaxis=false)
-Colorbar(fig[3, 3], hmqˡ, label="qˡ [kg/kg]")
-=======
 Colorbar(fig[1, 0], hmu, label = "u [m/s]", vertical=true)
 Colorbar(fig[1, 3], hmw, label = "w [m/s]", vertical=true)
 Colorbar(fig[2, 0], hmθ, label = "θ [K]", vertical=true)
 Colorbar(fig[2, 3], hmq, label = "qᵗ", vertical=true)
 Colorbar(fig[3, 0], hmT, label = "T [K]", vertical=true)
 Colorbar(fig[3, 3], hmqˡ, label = "qˡ", vertical=true)
->>>>>>> c10dcfc1
 
 fig
 
@@ -464,33 +432,6 @@
 # ![](prescribed_sst.mp4)
 
 
-<<<<<<< HEAD
-# ## Flux profile visualization
-#
-# We also visualize the evolution of horizontally-averaged turbulent fluxes,
-# which characterize the vertical transport in the convective layer.
-
-wu_ts = FieldTimeSeries(averages_filename, "wu")
-wθ_ts = FieldTimeSeries(averages_filename, "wθ")
-wqᵗ_ts = FieldTimeSeries(averages_filename, "wqᵗ")
-
-flux_times = wu_ts.times
-Nt_flux = length(wu_ts)
-
-fig_flux = Figure(size=(900, 400), fontsize=14)
-
-axwu = Axis(fig_flux[1, 1], xlabel="⟨wu⟩ [m²/s²]", ylabel="z (m)", title="Momentum flux")
-axwθ = Axis(fig_flux[1, 2], xlabel="⟨wθ⟩ [K m/s]", ylabel="z (m)", title="Heat flux")
-axwq = Axis(fig_flux[1, 3], xlabel="⟨wqᵗ⟩ [m/s]", ylabel="z (m)", title="Moisture flux")
-
-# Plot profiles at different times
-colors = cgrad(:viridis, Nt_flux, categorical=true)
-for n in 1:Nt_flux
-    t_label = @sprintf("%.0f min", flux_times[n] / 60)
-    lines!(axwu, wu_ts[n], color=colors[n], label=t_label)
-    lines!(axwθ, wθ_ts[n], color=colors[n])
-    lines!(axwq, wqᵗ_ts[n], color=colors[n])
-=======
 # Potential temperature animation
 n = Observable(1)
 θ_snapshot = @lift θ_ts[$n]
@@ -508,15 +449,7 @@
 
 CairoMakie.record(fig, "prescribed_sst_theta.mp4", 1:Nt, framerate=12) do nn
     n[] = nn
->>>>>>> c10dcfc1
 end
 nothing #hide
 
-<<<<<<< HEAD
-axislegend(axwu, position=:rt)
-save(joinpath(@__DIR__, "prescribed_sst_fluxes.png"), fig_flux)
-
-nothing #hide
-=======
-# ![](prescribed_sst_theta.mp4)
->>>>>>> c10dcfc1
+# ![](prescribed_sst_theta.mp4)