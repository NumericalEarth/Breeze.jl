# # Prescribed sea surface temperature convection
#
# This example simulates moist convection driven by a prescribed sea surface temperature (SST).
# The simulation models the atmospheric response to a horizontally-varying SST pattern,
# a fundamental problem in atmosphere-ocean interaction studies. The setup is representative
# of convection over oceanic fronts or sea surface temperature gradients, where differential
# heating drives organized atmospheric circulations.
#
# The simulation uses bulk aerodynamic formulas to compute surface fluxes of momentum,
# sensible heat, and latent heat based on bulk transfer coefficients. This approach
# parameterizes the complex turbulent exchange processes in the surface layer using
# simple drag law formulations that relate fluxes to the difference between surface
# and near-surface atmospheric properties.
#
# The model uses warm-phase saturation adjustment microphysics with liquid-ice
# potential temperature thermodynamics. Saturation adjustment instantly condenses
# or evaporates water vapor to maintain thermodynamic equilibrium, providing a
# simple yet effective representation of cloud processes in moist convection.

using Breeze
using Oceananigans
using Oceananigans.Units
using Oceananigans.Models: BoundaryConditionOperation
using Printf
using CairoMakie

# ## Grid setup
#
# We use a 2D domain (x-z plane) with periodic horizontal boundaries and a bounded
# vertical domain. The horizontal periodicity allows convective cells to develop
# and interact without artificial boundary effects. The domain extends 20 km
# horizontally to accommodate multiple convective cells, and 10 km vertically
# to capture the full depth of tropospheric convection.
#
# The grid resolution of 128 points in each direction provides approximately
# 156 m horizontal and 78 m vertical resolution, sufficient to resolve the
# energy-containing scales of convective turbulence while remaining computationally
# tractable for this demonstration.

grid = RectilinearGrid(size = (128, 128), halo = (5, 5),
                       x = (-10kilometers, 10kilometers),
                       z = (0, 10kilometers),
                       topology = (Periodic, Flat, Bounded))

# ## Model formulation
#
# We create an AtmosphereModel with warm-phase saturation adjustment microphysics
# and liquid-ice potential temperature thermodynamics. The anelastic formulation
# filters acoustic waves while retaining the essential dynamics of deep convection,
# allowing larger time steps than a fully compressible model.
#
# The reference state defines the background thermodynamic profile against which
# perturbations evolve. We use a base pressure p₀ = 101325 Pa (standard sea level
# pressure) and reference potential temperature θ₀ = 285 K, representing a
# relatively cool maritime atmosphere.

p₀, θ₀ = 101325, 285 # Pa, K
constants = ThermodynamicConstants()
reference_state = ReferenceState(grid, constants; surface_pressure=p₀, potential_temperature=θ₀)
formulation = AnelasticFormulation(reference_state, thermodynamics = :LiquidIcePotentialTemperature)

# The microphysics scheme uses saturation adjustment to maintain thermodynamic
# equilibrium. The `WarmPhaseEquilibrium` option considers only liquid water
# and vapor, appropriate for warm convection where ice processes are negligible.

microphysics = SaturationAdjustment(equilibrium = WarmPhaseEquilibrium())

# We use high-order WENO advection schemes to accurately represent the sharp
# gradients that develop in convective flows. WENO (Weighted Essentially
# Non-Oscillatory; [Shu09](@citet)) schemes provide excellent shock-capturing
# properties while maintaining high accuracy in smooth regions.

momentum_advection = WENO(order=9)
scalar_advection = WENO(order=5)

# ## Surface flux parameterization
#
# The surface fluxes are computed using bulk aerodynamic formulas, which relate
# the turbulent fluxes to the difference between surface and atmospheric properties
# multiplied by a transfer coefficient and wind speed. This approach parameterizes
# the complex turbulent exchange processes in the atmospheric surface layer.
#
# The bulk transfer coefficients are:
# - Cᴰ (drag coefficient): relates surface momentum flux to wind speed
# - Cᵀ (sensible heat transfer coefficient): relates sensible heat flux to temperature difference
# - Cᵛ (vapor transfer coefficient): relates latent heat flux to humidity difference
#
# The sea surface temperature varies as a step function across the domain center,
# creating a sharp SST front. This idealized pattern drives a strong circulation
# with rising motion over the warm side and sinking motion over the cold side.

<<<<<<< HEAD
# Sea surface temperature as a function of x
ΔT = 2 # K
T₀(x) = θ₀ + ΔT * sign(cos(2π * x / grid.Lx))
=======
using Breeze.Thermodynamics:
    saturation_specific_humidity,
    surface_density,
    PlanarLiquidSurface

ΔT = 2 # K
ρ₀ = surface_density(p₀, θ₀, constants)
surface = PlanarLiquidSurface()

# Sea surface temperature field with two sharp gradients
T₀_func(x) = θ₀ + ΔT * sign(cos(2π * x / grid.Lx))
T₀ = Field{Center, Center, Nothing}(grid)
set!(T₀, T₀_func)

lines(T₀; axis = (xlabel = "SST (K)",))

# Saturation specific humidity at sea surface (use function, not field)
qᵛ₀_func(x) = saturation_specific_humidity(T₀_func(x), ρ₀, constants, surface)
qᵛ₀ = Field{Center, Center, Nothing}(grid)
set!(qᵛ₀, qᵛ₀_func)

lines(qᵛ₀; axis = (xlabel = "qᵛ⁺ (kg/kg)",))
>>>>>>> 5447806c

# We define the transfer coefficients and gustiness parameter.
Cᴰ = 1e-3  # Drag coefficient
Cᵀ = 1e-3  # Sensible heat transfer coefficient
Cᵛ = 1e-3  # Vapor transfer coefficient
Uᵍ = 1e-2  # Minimum wind speed (m/s)

# ## Boundary conditions
#
# Breeze provides convenient abstractions for bulk aerodynamic surface fluxes.
# The `BulkDrag`, `BulkSensibleHeatFlux`, and `BulkVaporFlux` boundary conditions
# compute fluxes using bulk aerodynamic formulas:
#
# ```math
# Jᵘ = - Cᴰ |U| ρu, \\quad Jᵀ = - ρ₀ Cᵀ |U| (θ - θ₀), \\quad Jᵛ = - ρ₀ Cᵛ |U| (qᵗ - qᵛ₀)
# ```
#
# where ``|U|`` is the wind speed (including gustiness), ``Cᴰ, Cᵀ, Cᵛ`` are transfer
# coefficients, and ``θ₀, qᵛ₀`` are the surface temperature and saturation specific humidity.
#
# The reference density ``ρ₀`` is automatically computed from the model's reference state,
# and for `BulkVaporFlux`, the saturation specific humidity is computed from the surface
# temperature if not provided explicitly. Surface temperature can be provided as a
# `Field`, a `Function`, or a `Number`.

ρu_surface_flux = BulkDrag(coefficient = Cᴰ, gustiness = Uᵍ)
ρv_surface_flux = BulkDrag(coefficient = Cᴰ, gustiness = Uᵍ)
ρθ_surface_flux = BulkSensibleHeatFlux(coefficient = Cᵀ, gustiness = Uᵍ, surface_temperature = T₀)
ρqᵗ_surface_flux = BulkVaporFlux(coefficient = Cᵛ, gustiness = Uᵍ, surface_temperature = T₀)

ρu_bcs = FieldBoundaryConditions(bottom=ρu_surface_flux)
ρv_bcs = FieldBoundaryConditions(bottom=ρv_surface_flux)
ρθ_bcs = FieldBoundaryConditions(bottom=ρθ_surface_flux)
ρqᵗ_bcs = FieldBoundaryConditions(bottom=ρqᵗ_surface_flux)

# ## Model construction
#
# We assemble the AtmosphereModel with all the components defined above.
# The model will solve the anelastic equations with the specified advection
# schemes, microphysics, and boundary conditions.

model = AtmosphereModel(grid; momentum_advection, scalar_advection, microphysics, formulation,
                        boundary_conditions = (ρu=ρu_bcs, ρv=ρv_bcs, ρθ=ρθ_bcs, ρqᵗ=ρqᵗ_bcs))

# ## Initial conditions
#
# We initialize the model with a uniform potential temperature equal to the
# reference value, creating a neutrally stratified atmosphere. A small
# background wind (1 m/s) in the x-direction provides initial momentum
# for the bulk flux calculations and helps break symmetry.

set!(model, θ=reference_state.potential_temperature, u=1)

# ## Simulation setup
#
# We configure the simulation to run for 4 hours with adaptive time stepping.
# The CFL condition limits the time step to maintain numerical stability,
# with a target CFL number of 0.7 providing a good balance between efficiency
# and accuracy.

simulation = Simulation(model, Δt=10, stop_time=4hours)
conjure_time_step_wizard!(simulation, cfl=0.7)

# ## Diagnostic fields
#
# We define several diagnostic quantities for analysis and visualization:
# - Temperature T: the actual temperature field
# - Potential temperature θ: conserved in dry adiabatic processes
# - Liquid water content qˡ: mass fraction of cloud liquid water
# - Saturation specific humidity qᵛ⁺: maximum water vapor the air can hold

T = model.temperature
θ = liquid_ice_potential_temperature(model)
qˡ = model.microphysical_fields.qˡ
qᵛ⁺ = Breeze.Microphysics.SaturationSpecificHumidity(model)

ρu, ρv, ρw = model.momentum
u, v, w = model.velocities
qᵗ = model.specific_moisture

# ## Surface flux diagnostics
#
# We use Oceananigans' `BoundaryConditionOperation` to extract the surface flux
# values from the boundary conditions. These 1D fields (varying only in x)
# represent the actual flux values applied at the ocean-atmosphere interface.
#
# The surface fluxes are:
# - τˣ: surface momentum flux (stress), in kg m⁻¹ s⁻²
# - 𝒬ᵀ: sensible heat flux = cᵖᵐ × Jᵀ, in W m⁻²
# - 𝒬ᵛ: latent heat flux = ℒˡ × Jᵛ, in W m⁻²
#
# where Jᵀ is the temperature flux and Jᵛ is the moisture flux.

# Surface momentum flux
τˣ = BoundaryConditionOperation(ρu, :bottom, model)

# Sensible heat flux: 𝒬ᵀ = cᵖ × Jᵀ (using dry air heat capacity as approximation)
ρθ = liquid_ice_potential_temperature_density(model)
cᵖ = constants.dry_air.heat_capacity
Jᵀ = BoundaryConditionOperation(ρθ, :bottom, model)
𝒬ᵀ = cᵖ * Jᵀ

# Latent heat flux: 𝒬ᵛ = ℒˡ × Jᵛ (using reference θ₀ for latent heat)
ρqᵗ = model.moisture_density
ℒˡ = Breeze.Thermodynamics.liquid_latent_heat(θ₀, constants)
Jᵛ = BoundaryConditionOperation(ρqᵗ, :bottom, model)
𝒬ᵛ = ℒˡ * Jᵛ

# ## Progress callback
#
# A callback function prints diagnostic information every few iterations,
# helping monitor the simulation's progress and detect any numerical issues.

function progress(sim)
    qᵗ = sim.model.specific_moisture
    u, v, w = sim.model.velocities

    umax = maximum(abs, u)
    vmax = maximum(abs, v)
    wmax = maximum(abs, w)

    qᵗmin = minimum(qᵗ)
    qᵗmax = maximum(qᵗ)
    qˡmax = maximum(qˡ)

    θmin = minimum(θ)
    θmax = maximum(θ)

    msg = @sprintf("Iter: %d, t = %s, max|u|: (%.2e, %.2e, %.2e)",
                    iteration(sim), prettytime(sim), umax, vmax, wmax)

    msg *= @sprintf(", extrema(qᵗ): (%.2e, %.2e), max(qˡ): %.2e, extrema(θ): (%.2e, %.2e)",
                     qᵗmin, qᵗmax, qˡmax, θmin, θmax)

    @info msg

    return nothing
end

add_callback!(simulation, progress, IterationInterval(100))

# ## Output
#
# We save both the full 2D fields and the 1D surface flux fields.
# We include both native model variables and others like, e.g., the total speed,
# ``\sqrt{u² + w²}`` and the cross-stream vorticity ``∂_z u - ∂_x w``.
# The JLD2 format provides efficient storage with full Julia type preservation.

output_filename = "prescribed_sst_convection.jld2"
qᵗ = model.specific_moisture
u, v, w, = model.velocities
s = sqrt(u^2 + w^2) # speed
ξ = ∂z(u) - ∂x(w)   # cross-stream vorticity
outputs = (; s, ξ, T, θ, qˡ, qᵛ⁺, qᵗ, τˣ, 𝒬ᵀ, 𝒬ᵛ, Σ𝒬=𝒬ᵀ+𝒬ᵛ)

ow = JLD2Writer(model, outputs;
                filename = output_filename,
                schedule = TimeInterval(2minutes),
                overwrite_existing = true)

simulation.output_writers[:jld2] = ow

# ## Run the simulation

@info "Running prescribed SST convection simulation..."
run!(simulation)

# ## Visualization
#
# We create animations showing the evolution of the flow fields. The figure
# displays velocity components (u, w), thermodynamic fields (θ, T),
# moisture fields (qᵗ, qˡ), and surface fluxes (momentum and heat).

@assert isfile(output_filename) "Output file $(output_filename) not found."

s_ts = FieldTimeSeries(output_filename, "s")
ξ_ts = FieldTimeSeries(output_filename, "ξ")
θ_ts = FieldTimeSeries(output_filename, "θ")
T_ts = FieldTimeSeries(output_filename, "T")
qᵗ_ts = FieldTimeSeries(output_filename, "qᵗ")
qˡ_ts = FieldTimeSeries(output_filename, "qˡ")
τˣ_ts = FieldTimeSeries(output_filename, "τˣ")
𝒬ᵀ_ts = FieldTimeSeries(output_filename, "𝒬ᵀ")
𝒬ᵛ_ts = FieldTimeSeries(output_filename, "𝒬ᵛ")
Σ𝒬_ts = FieldTimeSeries(output_filename, "Σ𝒬")

times = θ_ts.times
Nt = length(θ_ts)

n = Observable(Nt)

sn = @lift s_ts[$n]
ξn = @lift ξ_ts[$n]
θn = @lift θ_ts[$n]
qᵗn = @lift qᵗ_ts[$n]
Tn = @lift T_ts[$n]
qˡn = @lift qˡ_ts[$n]
τˣn = @lift τˣ_ts[$n]
𝒬ᵀn = @lift 𝒬ᵀ_ts[$n]
𝒬ᵛn = @lift 𝒬ᵛ_ts[$n]
Σ𝒬n = @lift Σ𝒬_ts[$n]

# Now we are ready to plot.

fig = Figure(size=(800, 1000), fontsize=13)

title = @lift "t = $(prettytime(times[$n]))"

axs = Axis(fig[1, 1], ylabel="z (m)")
axξ = Axis(fig[1, 2])
axθ = Axis(fig[2, 1], ylabel="z (m)")
axq = Axis(fig[2, 2])
axT = Axis(fig[3, 1], ylabel="z (m)")
axqˡ = Axis(fig[3, 2])

# Surface flux plots at bottom
axτ = Axis(fig[4, 1], xlabel="x (m)", ylabel="τˣ (kg m⁻¹ s⁻²)", title="Surface momentum flux")
ax𝒬 = Axis(fig[4, 2], xlabel="x (m)", ylabel="𝒬 (W m⁻²)", title="Surface heat flux (𝒬ᵀ + 𝒬ᵛ)")

fig[0, :] = Label(fig, title, fontsize=22, tellwidth=false)

# Compute color limits from the full time series
θ_limits = extrema(θ_ts)
T_limits = extrema(T_ts)
s_limits = (0, maximum(s_ts))
max_absξ = maximum(abs, ξ_ts)
ξ_limits = (-0.8*max_absξ, 0.8*max_absξ)

qᵗ_max = maximum(qᵗ_ts)
qˡ_max = maximum(qˡ_ts)

# Flux limits
τˣ_max = max(abs(minimum(τˣ_ts)), abs(maximum(τˣ_ts)))
𝒬_min = min(minimum(𝒬ᵀ_ts), minimum(𝒬ᵛ_ts), minimum(Σ𝒬_ts))
𝒬_max = max(maximum(𝒬ᵀ_ts), maximum(𝒬ᵛ_ts), maximum(Σ𝒬_ts))

hms = heatmap!(axs, sn, colorrange=s_limits, colormap=:speed)
hmξ = heatmap!(axξ, ξn, colorrange=ξ_limits, colormap=:balance)
hmθ = heatmap!(axθ, θn, colorrange=θ_limits, colormap=:thermal)
hmq = heatmap!(axq, qᵗn, colorrange=(0, qᵗ_max), colormap=Reverse(:Purples_4))
hmT = heatmap!(axT, Tn, colorrange=T_limits)
hmqˡ = heatmap!(axqˡ, qˡn, colorrange=(0, qˡ_max), colormap=Reverse(:Blues_4))

# Plot the surface fluxes
lines!(axτ, τˣn, color=:black, linewidth=2)

lines!(ax𝒬, 𝒬ᵀn, color=:firebrick, linewidth=2, label="sensible")
lines!(ax𝒬, 𝒬ᵛn, color=:blue, linewidth=2, label="latent")
lines!(ax𝒬, Σ𝒬n, color=:green, linewidth=4, label="total")
Legend(fig[4, 3], ax𝒬)

# Add zero lines, fix axis limits, and add colorbars.

for ax in (axτ, ax𝒬)
    lines!(ax, [-grid.Lx/2, grid.Lx/2], [0, 0], color=:grey, linestyle=:dash)
end

for ax in (axs, axξ, axθ, axq, axT, axqˡ, axτ, ax𝒬)
    xlims!(ax, -grid.Lx/2, grid.Lx/2)
end

ylims!(axτ, -τˣ_max, τˣ_max)
ylims!(ax𝒬, 𝒬_min, 𝒬_max)

Colorbar(fig[1, 0], hms, label="√(u² + w²) (m/s)", flipaxis=false)
Colorbar(fig[1, 3], hmξ, label="∂u/∂z - ∂w/∂x (s⁻¹)")
Colorbar(fig[2, 0], hmθ, label="θ (K)", flipaxis=false)
Colorbar(fig[2, 3], hmq, label="qᵗ (kg/kg)")
Colorbar(fig[3, 0], hmT, label="T (K)", flipaxis=false)
Colorbar(fig[3, 3], hmqˡ, label="qˡ (kg/kg)")

# Now we are ready to make a cool animation.

CairoMakie.record(fig, "prescribed_sst.mp4", 1:Nt, framerate=12) do nn
    n[] = nn
end
nothing #hide

# ![](prescribed_sst.mp4)<|MERGE_RESOLUTION|>--- conflicted
+++ resolved
@@ -89,34 +89,9 @@
 # creating a sharp SST front. This idealized pattern drives a strong circulation
 # with rising motion over the warm side and sinking motion over the cold side.
 
-<<<<<<< HEAD
 # Sea surface temperature as a function of x
 ΔT = 2 # K
 T₀(x) = θ₀ + ΔT * sign(cos(2π * x / grid.Lx))
-=======
-using Breeze.Thermodynamics:
-    saturation_specific_humidity,
-    surface_density,
-    PlanarLiquidSurface
-
-ΔT = 2 # K
-ρ₀ = surface_density(p₀, θ₀, constants)
-surface = PlanarLiquidSurface()
-
-# Sea surface temperature field with two sharp gradients
-T₀_func(x) = θ₀ + ΔT * sign(cos(2π * x / grid.Lx))
-T₀ = Field{Center, Center, Nothing}(grid)
-set!(T₀, T₀_func)
-
-lines(T₀; axis = (xlabel = "SST (K)",))
-
-# Saturation specific humidity at sea surface (use function, not field)
-qᵛ₀_func(x) = saturation_specific_humidity(T₀_func(x), ρ₀, constants, surface)
-qᵛ₀ = Field{Center, Center, Nothing}(grid)
-set!(qᵛ₀, qᵛ₀_func)
-
-lines(qᵛ₀; axis = (xlabel = "qᵛ⁺ (kg/kg)",))
->>>>>>> 5447806c
 
 # We define the transfer coefficients and gustiness parameter.
 Cᴰ = 1e-3  # Drag coefficient
