# # Prescribed sea surface temperature convection
#
# This example simulates moist convection driven by a prescribed sea surface temperature (SST).
# The simulation models the atmospheric response to a horizontally-varying SST pattern,
# a fundamental problem in atmosphere-ocean interaction studies. The setup is representative
# of convection over oceanic fronts or sea surface temperature gradients, where differential
# heating drives organized atmospheric circulations.
#
# The simulation uses bulk aerodynamic formulas to compute surface fluxes of momentum,
# sensible heat, and latent heat based on bulk transfer coefficients. This approach
# parameterizes the complex turbulent exchange processes in the surface layer using
# simple drag law formulations that relate fluxes to the difference between surface
# and near-surface atmospheric properties.
#
# The model uses warm-phase saturation adjustment microphysics with liquid-ice
# potential temperature thermodynamics. Saturation adjustment instantly condenses
# or evaporates water vapor to maintain thermodynamic equilibrium, providing a
# simple yet effective representation of cloud processes in moist convection.

using Breeze
using Oceananigans
using Oceananigans.Units
using Oceananigans.Models: BoundaryConditionOperation
using Printf
using CairoMakie

# ## Grid setup
#
# We use a 2D domain (x-z plane) with periodic horizontal boundaries and a bounded
# vertical domain. The horizontal periodicity allows convective cells to develop
# and interact without artificial boundary effects. The domain extends 20 km
# horizontally to accommodate multiple convective cells, and 10 km vertically
# to capture the full depth of tropospheric convection.
#
# The grid resolution of 128 points in each direction provides approximately
# 156 m horizontal and 78 m vertical resolution, sufficient to resolve the
# energy-containing scales of convective turbulence while remaining computationally
# tractable for this demonstration.

grid = RectilinearGrid(size = (128, 128), halo = (5, 5),
                       x = (-10kilometers, 10kilometers),
                       z = (0, 10kilometers),
                       topology = (Periodic, Flat, Bounded))

# ## Model formulation
#
# We create an AtmosphereModel with warm-phase saturation adjustment microphysics
# and liquid-ice potential temperature thermodynamics. The anelastic formulation
# filters acoustic waves while retaining the essential dynamics of deep convection,
# allowing larger time steps than a fully compressible model.
#
# The reference state defines the background thermodynamic profile against which
# perturbations evolve. We use a base pressure p₀ = 101325 Pa (standard sea level
# pressure) and reference potential temperature θ₀ = 285 K, representing a
# relatively cool maritime atmosphere.

p₀, θ₀ = 101325, 285 # Pa, K
constants = ThermodynamicConstants()
reference_state = ReferenceState(grid, constants; base_pressure=p₀, potential_temperature=θ₀)
formulation = AnelasticFormulation(reference_state, thermodynamics = :LiquidIcePotentialTemperature)

# The microphysics scheme uses saturation adjustment to maintain thermodynamic
# equilibrium. The `WarmPhaseEquilibrium` option considers only liquid water
# and vapor, appropriate for warm convection where ice processes are negligible.

microphysics = SaturationAdjustment(equilibrium = WarmPhaseEquilibrium())

# We use high-order WENO advection schemes to accurately represent the sharp
# gradients that develop in convective flows. WENO (Weighted Essentially
# Non-Oscillatory) schemes provide excellent shock-capturing properties while
# maintaining high accuracy in smooth regions.

momentum_advection = WENO(order=9)
scalar_advection = WENO(order=5)

# ## Surface flux parameterization
#
# The surface fluxes are computed using bulk aerodynamic formulas, which relate
# the turbulent fluxes to the difference between surface and atmospheric properties
# multiplied by a transfer coefficient and wind speed. This approach parameterizes
# the complex turbulent exchange processes in the atmospheric surface layer.
#
# The bulk transfer coefficients are:
# - Cᴰ (drag coefficient): relates surface momentum flux to wind speed
# - Cᵀ (sensible heat transfer coefficient): relates sensible heat flux to temperature difference
# - Cᵛ (vapor transfer coefficient): relates latent heat flux to humidity difference
#
# The sea surface temperature varies as a step function across the domain center,
# creating a sharp SST front. This idealized pattern drives a strong circulation
# with rising motion over the warm side and sinking motion over the cold side.

using Breeze.Thermodynamics:
    saturation_specific_humidity,
    base_density,
    PlanarLiquidSurface

ΔT = 2
ρ₀ = base_density(p₀, θ₀, constants)
surface = PlanarLiquidSurface()

# Sea surface temperature field
T₀_func(x) = θ₀ + ΔT * sign(cos(2π * x / grid.Lx))
T₀ = Field{Center, Center, Nothing}(grid)
set!(T₀, T₀_func)

# Saturation specific humidity at sea surface (use function, not field)
qᵛ₀_func(x) = saturation_specific_humidity(T₀_func(x), ρ₀, constants, surface)
qᵛ₀ = Field{Center, Center, Nothing}(grid)
set!(qᵛ₀, qᵛ₀_func)

parameters = (;
    T₀, qᵛ₀, ρ₀,
    drag_coefficient = 1e-3,
    sensible_heat_transfer_coefficient = 1e-3,
    vapor_transfer_coefficient = 1e-3,
    gust_speed = 1e-2,  # Minimum wind speed (m/s)
)

# ## Boundary condition functions
#
# The boundary conditions compute surface fluxes using bulk aerodynamic formulas.
# For potential temperature thermodynamics, we specify fluxes for the potential
# temperature density ρθ and moisture density ρqᵗ.
#
# The flux formulas follow the standard bulk aerodynamic approach:
# ```math
# Jψ = - ρ₀ Cψ U (ϕₕ - ϕ₀)
# ```
# where φ represents potential temperature or specific humidity, Cᵩ is the
# corresponding transfer coefficient, and U is the near-surface wind speed.

# We need interpolation operators to compute wind speed at the appropriate
# grid locations for each flux calculation.

using Oceananigans.Operators: ℑxyᶠᶜᵃ, ℑxyᶜᶠᵃ, ℑxᶜᵃᵃ, ℑyᵃᶜᵃ

@inline ϕ²(i, j, k, grid, ϕ) = @inbounds ϕ[i, j, k]^2

@inline function s²ᶠᶜᶜ(i, j, grid, fields)
    u² = @inbounds fields.u[i, j, 1]^2
    v² = ℑxyᶠᶜᵃ(i, j, 1, grid, ϕ², fields.v)
    return u² + v²
end

@inline function s²ᶜᶠᶜ(i, j, grid, fields)
    u² = ℑxyᶜᶠᵃ(i, j, 1, grid, ϕ², fields.u)
    v² = @inbounds fields.v[i, j, 1]^2
    return u² + v²
end

@inline function s²ᶜᶜᶜ(i, j, grid, fields)
    u² = ℑxᶜᵃᵃ(i, j, 1, grid, ϕ², fields.u)
    v² = ℑyᵃᶜᵃ(i, j, 1, grid, ϕ², fields.v)
    return u² + v²
end

# The momentum flux (surface stress) uses a quadratic drag law. The stress is
# proportional to the square of the wind speed, directed opposite to the
# near-surface velocity. A small "gust speed" prevents division by zero
# when winds are calm.

@inline function x_momentum_flux(i, j, grid, clock, fields, parameters)
    ρu = @inbounds fields.ρu[i, j, 1]
    U = sqrt(s²ᶠᶜᶜ(i, j, grid, fields))
    Uᵍ = parameters.gust_speed
    Ũ² = s²ᶠᶜᶜ(i, j, grid, fields) + Uᵍ^2
    Cᴰ = parameters.drag_coefficient
    return - Cᴰ * Ũ² * ρu / U * (U > 0)
end

@inline function y_momentum_flux(i, j, grid, clock, fields, parameters)
    ρv = @inbounds fields.ρv[i, j, 1]
    U = sqrt(s²ᶜᶠᶜ(i, j, grid, fields))
    Uᵍ = parameters.gust_speed
    Ũ² = s²ᶜᶠᶜ(i, j, grid, fields) + Uᵍ^2
    Cᴰ = parameters.drag_coefficient
    return - Cᴰ * Ũ² * ρv / U * (U > 0)
end

# The sensible heat flux transfers heat between the ocean surface and atmosphere.
# At the surface, the potential temperature approximately equals the temperature
# since the Exner function is close to unity at surface pressure.

@inline function potential_temperature_flux(i, j, grid, clock, fields, parameters)
    Δθ = @inbounds fields.θ[i, j, 1] - parameters.T₀[i, j, 1]

    Cᵀ = parameters.sensible_heat_transfer_coefficient
    Uᵍ = parameters.gust_speed
    Ũ = sqrt(s²ᶜᶜᶜ(i, j, grid, fields) + Uᵍ^2)

    ρ₀ = parameters.ρ₀
    return - ρ₀ * Cᵀ * Ũ * Δθ
end

# The latent heat flux (moisture flux) transfers water vapor between the ocean
# and atmosphere. The ocean surface is assumed to be saturated at the SST,
# so the flux depends on the difference between the saturation specific humidity
# at the surface and the actual specific humidity in the near-surface air.

@inline function moisture_density_flux(i, j, grid, clock, fields, parameters)
    Δq = @inbounds fields.qᵗ[i, j, 1] - parameters.qᵛ₀[i, j, 1]

    Cᵛ = parameters.vapor_transfer_coefficient
    Uᵍ = parameters.gust_speed
    Ũ = sqrt(s²ᶜᶜᶜ(i, j, grid, fields) + Uᵍ^2)

    ρ₀ = parameters.ρ₀
    return - ρ₀ * Cᵛ * Ũ * Δq
end

# Assemble the boundary conditions for all prognostic variables.
# Each flux boundary condition uses `discrete_form=true` to access the
# grid indices directly, enabling efficient computation of spatially-varying fluxes.

ρu_surface_flux = FluxBoundaryCondition(x_momentum_flux; discrete_form=true, parameters)
ρv_surface_flux = FluxBoundaryCondition(y_momentum_flux; discrete_form=true, parameters)
ρθ_surface_flux = FluxBoundaryCondition(potential_temperature_flux; discrete_form=true, parameters)
ρqᵗ_surface_flux = FluxBoundaryCondition(moisture_density_flux; discrete_form=true, parameters)

ρu_bcs = FieldBoundaryConditions(bottom=ρu_surface_flux)
ρv_bcs = FieldBoundaryConditions(bottom=ρv_surface_flux)
ρθ_bcs = FieldBoundaryConditions(bottom=ρθ_surface_flux)
ρqᵗ_bcs = FieldBoundaryConditions(bottom=ρqᵗ_surface_flux)

# ## Model construction
#
# We assemble the AtmosphereModel with all the components defined above.
# The model will solve the anelastic equations with the specified advection
# schemes, microphysics, and boundary conditions.

model = AtmosphereModel(grid; momentum_advection, scalar_advection, microphysics, formulation,
                        boundary_conditions = (ρu=ρu_bcs, ρv=ρv_bcs, ρθ=ρθ_bcs, ρqᵗ=ρqᵗ_bcs))

# ## Initial conditions
#
# We initialize the model with a uniform potential temperature equal to the
# reference value, creating a neutrally stratified atmosphere. A small
# background wind (1 m/s) in the x-direction provides initial momentum
# for the bulk flux calculations and helps break symmetry.

set!(model, θ=reference_state.potential_temperature, u=1)

# ## Simulation setup
#
# We configure the simulation to run for 4 hours with adaptive time stepping.
# The CFL condition limits the time step to maintain numerical stability,
# with a target CFL number of 0.7 providing a good balance between efficiency
# and accuracy.

simulation = Simulation(model, Δt=10, stop_time=4hours)
conjure_time_step_wizard!(simulation, cfl=0.7)

# ## Diagnostic fields
#
# We define several diagnostic quantities for analysis and visualization:
# - Temperature T: the actual temperature field
# - Potential temperature θ: conserved in dry adiabatic processes
# - Liquid water content qˡ: mass fraction of cloud liquid water
# - Saturation specific humidity qᵛ⁺: maximum water vapor the air can hold

T = model.temperature
θ = liquid_ice_potential_temperature(model)
qˡ = model.microphysical_fields.qˡ
qᵛ⁺ = Breeze.Microphysics.SaturationSpecificHumidity(model)

u, v, w = model.velocities
qᵗ = model.specific_moisture

# ## Surface flux diagnostics
#
# We use Oceananigans' `BoundaryConditionOperation` to extract the surface flux
# values from the boundary conditions. These 1D fields (varying only in x)
# represent the actual flux values applied at the ocean-atmosphere interface.
#
# The surface fluxes are:
# - τˣ: surface momentum flux (stress), in kg m⁻¹ s⁻²
# - 𝒬ᵀ: sensible heat flux = cᵖᵐ × Jᵀ, in W m⁻²
# - 𝒬ᵛ: latent heat flux = ℒˡ × Jᵛ, in W m⁻²
#
# where Jᵀ is the temperature flux and Jᵛ is the moisture flux.

# Surface momentum flux
τˣ = BoundaryConditionOperation(ρu, :bottom, model)

# Sensible heat flux: 𝒬ᵀ = cᵖᵐ × Jᵀ
ρθ = liquid_ice_potential_temperature_density(model)
cᵖᵈ = constants.dry_air.heat_capacity
cᵖᵛ = constants.vapor.heat_capacity
cᵖᵐ = cᵖᵈ * (1 - qᵛ₀) + cᵖᵛ * qᵛ₀
Jᵀ = BoundaryConditionOperation(ρθ, :bottom, model)
𝒬ᵀ = cᵖᵐ * Jᵀ

# Latent heat flux: 𝒬ᵛ = ℒˡ × Jᵛ
ρqᵗ = model.moisture_density
ℒˡ = Breeze.Thermodynamics.liquid_latent_heat(T₀, constants)
Jᵛ = BoundaryConditionOperation(ρqᵗ, :bottom, model)
𝒬ᵛ = ℒˡ * Jᵛ

# ## Progress callback
#
# A callback function prints diagnostic information every 10 iterations,
# helping monitor the simulation's progress and detect any numerical issues.

function progress(sim)
    qᵗ = sim.model.specific_moisture
    u, v, w = sim.model.velocities

    umax = maximum(abs, u)
    vmax = maximum(abs, v)
    wmax = maximum(abs, w)

    qᵗmin = minimum(qᵗ)
    qᵗmax = maximum(qᵗ)
    qˡmax = maximum(qˡ)

    θmin = minimum(θ)
    θmax = maximum(θ)

    msg = @sprintf("Iter: %d, t = %s, max|u|: (%.2e, %.2e, %.2e)",
                    iteration(sim), prettytime(sim), umax, vmax, wmax)

    msg *= @sprintf(", extrema(qᵗ): (%.2e, %.2e), max(qˡ): %.2e, extrema(θ): (%.2e, %.2e)",
                     qᵗmin, qᵗmax, qˡmax, θmin, θmax)

    @info msg

    return nothing
end

<<<<<<< HEAD
add_callback!(simulation, progress, IterationInterval(100))
=======
add_callback!(simulation, progress, TimeInterval(20minutes))
>>>>>>> 9dbbcfa4

# ## Output
#
# We save both the full 2D fields and the 1D surface flux fields.
# The JLD2 format provides efficient storage with full Julia type preservation.

output_filename = joinpath(@__DIR__, "prescribed_sst_convection.jld2")
qᵗ = model.specific_moisture
outputs = merge(model.velocities, (; T, θ, qˡ, qᵛ⁺, qᵗ, τˣ, 𝒬ᵀ, 𝒬ᵛ, Σ𝒬=𝒬ᵀ+𝒬ᵛ))

ow = JLD2Writer(model, outputs;
                filename = output_filename,
                schedule = TimeInterval(2minutes),
                overwrite_existing = true)

simulation.output_writers[:jld2] = ow

# ## Run the simulation

@info "Running prescribed SST convection simulation..."
run!(simulation)

# ## Visualization
#
# We create animations showing the evolution of the flow fields. The figure
# displays velocity components (u, w), thermodynamic fields (θ, T),
# moisture fields (qᵗ, qˡ), and surface fluxes (momentum and heat).

@assert isfile(output_filename) "Output file $(output_filename) not found."

u_ts = FieldTimeSeries(output_filename, "u")
w_ts = FieldTimeSeries(output_filename, "w")
θ_ts = FieldTimeSeries(output_filename, "θ")
T_ts = FieldTimeSeries(output_filename, "T")
qᵗ_ts = FieldTimeSeries(output_filename, "qᵗ")
qˡ_ts = FieldTimeSeries(output_filename, "qˡ")
τˣ_ts = FieldTimeSeries(output_filename, "τˣ")
𝒬ᵀ_ts = FieldTimeSeries(output_filename, "𝒬ᵀ")
𝒬ᵛ_ts = FieldTimeSeries(output_filename, "𝒬ᵛ")
Σ𝒬_ts = FieldTimeSeries(output_filename, "Σ𝒬")

times = θ_ts.times
Nt = length(θ_ts)

n = Observable(1)

un = @lift u_ts[$n]
wn = @lift w_ts[$n]
θn = @lift θ_ts[$n]
qᵗn = @lift qᵗ_ts[$n]
Tn = @lift T_ts[$n]
qˡn = @lift qˡ_ts[$n]
τˣn = @lift τˣ_ts[$n]
𝒬ᵀn = @lift 𝒬ᵀ_ts[$n]
𝒬ᵛn = @lift 𝒬ᵛ_ts[$n]
Σ𝒬n = @lift Σ𝒬_ts[$n]

fig = Figure(size=(800, 1000), fontsize=12)

title = @lift "t = $(prettytime(times[$n]))"

axu = Axis(fig[1, 1], xlabel="x (m)", ylabel="z (m)")
axw = Axis(fig[1, 2], xlabel="x (m)", ylabel="z (m)")
axθ = Axis(fig[2, 1], xlabel="x (m)", ylabel="z (m)")
axq = Axis(fig[2, 2], xlabel="x (m)", ylabel="z (m)")
axT = Axis(fig[3, 1], xlabel="x (m)", ylabel="z (m)")
axqˡ = Axis(fig[3, 2], xlabel="x (m)", ylabel="z (m)")

# Surface flux line plots at bottom
axτ = Axis(fig[4, 1], xlabel="x (m)", ylabel="τˣ [kg m⁻¹ s⁻²]", title="Surface momentum flux")
ax𝒬 = Axis(fig[4, 2], xlabel="x (m)", ylabel="𝒬 [W m⁻²]", title="Surface heat flux (𝒬ᵀ + 𝒬ᵛ)")

fig[0, :] = Label(fig, title, fontsize=22, tellwidth=false)

# Compute color limits from the full time series
θ_limits = (minimum(θ_ts), maximum(θ_ts))
T_limits = (minimum(T_ts), maximum(T_ts))
u_limits = (minimum(u_ts), maximum(u_ts))
w_max = max(abs(minimum(w_ts)), abs(maximum(w_ts)))
w_limits = (-w_max, w_max)
qᵗ_max = maximum(qᵗ_ts)
qˡ_max = maximum(qˡ_ts)

# Flux limits
τˣ_max = max(abs(minimum(τˣ_ts)), abs(maximum(τˣ_ts)))
𝒬_min, 𝒬_max = extrema(Σ𝒬_ts)

hmu = heatmap!(axu, un, colorrange=u_limits, colormap=:balance)
hmw = heatmap!(axw, wn, colorrange=w_limits, colormap=:balance)
hmθ = heatmap!(axθ, θn, colorrange=θ_limits)
hmq = heatmap!(axq, qᵗn, colorrange=(0, qᵗ_max), colormap=Reverse(:Purples_4))
hmT = heatmap!(axT, Tn, colorrange=T_limits)
hmqˡ = heatmap!(axqˡ, qˡn, colorrange=(0, qˡ_max), colormap=Reverse(:Blues_4))

# Surface flux line plots
lines!(axτ, x, τˣn, color=:black, linewidth=2)
lines!(ax𝒬, x, 𝒬ᵀn, color=:firebrick, linewidth=2)
lines!(ax𝒬, x, 𝒬ᵛn, color=:blue, linewidth=2)
lines!(ax𝒬, x, Σ𝒬n, color=:green, linewidth=4)

# Set y-limits for flux plots
ylims!(axτ, -τˣ_max, τˣ_max)
ylims!(ax𝒬, 𝒬_min, 𝒬_max)

Colorbar(fig[1, 0], hmu, label="u [m/s]", flipaxis=false)
Colorbar(fig[1, 3], hmw, label="w [m/s]")
Colorbar(fig[2, 0], hmθ, label="θ [K]", flipaxis=false)
Colorbar(fig[2, 3], hmq, label="qᵗ")
Colorbar(fig[3, 0], hmT, label="T [K]", flipaxis=false)
Colorbar(fig[3, 3], hmqˡ, label="qˡ")

fig

# And we can also make movies

CairoMakie.record(fig, "prescribed_sst.mp4", 1:Nt, framerate=12) do nn
    n[] = nn
end
nothing #hide

# ![](prescribed_sst.mp4)<|MERGE_RESOLUTION|>--- conflicted
+++ resolved
@@ -327,11 +327,8 @@
     return nothing
 end
 
-<<<<<<< HEAD
 add_callback!(simulation, progress, IterationInterval(100))
-=======
 add_callback!(simulation, progress, TimeInterval(20minutes))
->>>>>>> 9dbbcfa4
 
 # ## Output
 #
