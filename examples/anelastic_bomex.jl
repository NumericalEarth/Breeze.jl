# using Pkg; Pkg.activate(".")
using Breeze
using Oceananigans.Units

using AtmosphericProfilesLibrary
using Printf

using Oceananigans.Operators: ∂zᶜᶜᶠ, ℑzᵃᵃᶜ
using CUDA
using CairoMakie

# Siebesma et al (2003) resolution!
# DOI: https://doi.org/10.1175/1520-0469(2003)60<1201:ALESIS>2.0.CO;2
Nx = Ny = 64
Nz = 75

x = y = (0, 6400)
z = (0, 3000)

arch = GPU() # if changing to CPU() remove the `using CUDA` line above
stop_time = 6hours

grid = RectilinearGrid(arch; x, y, z, 
                       size = (Nx, Ny, Nz), halo = (5, 5, 5),
                       topology = (Periodic, Periodic, Bounded))

FT = eltype(grid)
θ_bomex = AtmosphericProfilesLibrary.Bomex_θ_liq_ice(FT)
q_bomex = AtmosphericProfilesLibrary.Bomex_q_tot(FT)
u_bomex = AtmosphericProfilesLibrary.Bomex_u(FT)

p₀, θ₀ = 101500, 299.1
thermo = ThermodynamicConstants()
reference_state = ReferenceState(grid, thermo, base_pressure=p₀, potential_temperature=θ₀)
formulation = AnelasticFormulation(reference_state)

q₀ = Breeze.Thermodynamics.MoistureMassFractions{eltype(grid)} |> zero
ρ₀ = Breeze.Thermodynamics.density(p₀, θ₀, q₀, thermo)
cᵖᵈ = thermo.dry_air.heat_capacity
Lˡ = thermo.liquid.reference_latent_heat
<<<<<<< HEAD
w′T′, w′q′ = 8e-3, 5.2e-6
Q = ρ₀ * cᵖᵈ * w′T′
=======
w′T′, w′q′ = 8e-3, 5.2e-5
@show Js = cᵖᵈ * w′T′
@show Jl = Lˡ * w′q′
Q = ρ₀ * (Js + Jl)
>>>>>>> c9f23263
F = ρ₀ * w′q′
ρe_bcs = FieldBoundaryConditions(bottom=FluxBoundaryCondition(Q))
ρqᵗ_bcs = FieldBoundaryConditions(bottom=FluxBoundaryCondition(F))

u★ = 0.28 # m/s
@inline ρu_drag(x, y, t, ρu, ρv, p) = - p.ρ₀ * p.u★^2 * ρu / sqrt(ρu^2 + ρv^2)
@inline ρv_drag(x, y, t, ρu, ρv, p) = - p.ρ₀ * p.u★^2 * ρv / sqrt(ρu^2 + ρv^2)
ρu_drag_bc = FluxBoundaryCondition(ρu_drag, field_dependencies=(:ρu, :ρv), parameters=(; ρ₀, u★))
ρv_drag_bc = FluxBoundaryCondition(ρv_drag, field_dependencies=(:ρu, :ρv), parameters=(; ρ₀, u★))
ρu_bcs = FieldBoundaryConditions(bottom=ρu_drag_bc)
ρv_bcs = FieldBoundaryConditions(bottom=ρv_drag_bc)

@inline w_dz_ϕ(i, j, k, grid, w, ϕ) = @inbounds w[i, j, k] * ∂zᶜᶜᶠ(i, j, k, grid, ϕ)

@inline @inbounds function Fρu_subsidence(i, j, k, grid, clock, fields, p)
    w_dz_U = ℑzᵃᵃᶜ(i, j, k, grid, w_dz_ϕ, p.wˢ, p.u_avg)
    return - p.ρᵣ[i, j, k] * w_dz_U
end

@inline @inbounds function Fρv_subsidence(i, j, k, grid, clock, fields, p)
    w_dz_V = ℑzᵃᵃᶜ(i, j, k, grid, w_dz_ϕ, p.wˢ, p.v_avg)
    return - p.ρᵣ[i, j, k] * w_dz_V
end

@inline @inbounds function Fρe_subsidence(i, j, k, grid, clock, fields, p)
    w_dz_E = ℑzᵃᵃᶜ(i, j, k, grid, w_dz_ϕ, p.wˢ, p.e_avg)
    return - p.ρᵣ[i, j, k] * w_dz_E
end

@inline @inbounds function Fρqᵗ_subsidence(i, j, k, grid, clock, fields, p)
    w_dz_Qᵗ = ℑzᵃᵃᶜ(i, j, k, grid, w_dz_ϕ, p.wˢ, p.qᵗ_avg)
    return - p.ρᵣ[i, j, k] * w_dz_Qᵗ
end

# f for "forcing"
u_avg_f = Field{Nothing, Nothing, Center}(grid)
v_avg_f = Field{Nothing, Nothing, Center}(grid)
e_avg_f = Field{Nothing, Nothing, Center}(grid)
qᵗ_avg_f = Field{Nothing, Nothing, Center}(grid)

wˢ = Field{Nothing, Nothing, Face}(grid)
w_bomex = AtmosphericProfilesLibrary.Bomex_subsidence(FT)
set!(wˢ, z -> w_bomex(z))

ρᵣ = formulation.reference_state.density
ρu_subsidence_forcing  = Forcing(Fρu_subsidence,  discrete_form=true, parameters=(; u_avg=u_avg_f, wˢ, ρᵣ))
ρv_subsidence_forcing  = Forcing(Fρv_subsidence,  discrete_form=true, parameters=(; v_avg=v_avg_f, wˢ, ρᵣ))
ρe_subsidence_forcing  = Forcing(Fρe_subsidence,  discrete_form=true, parameters=(; e_avg=e_avg_f, wˢ, ρᵣ))
ρqᵗ_subsidence_forcing = Forcing(Fρqᵗ_subsidence, discrete_form=true, parameters=(; qᵗ_avg=qᵗ_avg_f, wˢ, ρᵣ))

coriolis = FPlane(f=3.76e-5)
ρuᵍ = Field{Nothing, Nothing, Center}(grid)
ρvᵍ = Field{Nothing, Nothing, Center}(grid)
uᵍ_bomex = AtmosphericProfilesLibrary.Bomex_geostrophic_u(FT)
vᵍ_bomex = AtmosphericProfilesLibrary.Bomex_geostrophic_v(FT)
set!(ρuᵍ, z -> uᵍ_bomex(z))
set!(ρvᵍ, z -> vᵍ_bomex(z))
set!(ρuᵍ, ρᵣ * ρuᵍ)
set!(ρvᵍ, ρᵣ * ρvᵍ)

@inline Fρu_geostrophic(i, j, k, grid, clock, fields, p) = @inbounds - p.f * p.ρvᵍ[i, j, k]
@inline Fρv_geostrophic(i, j, k, grid, clock, fields, p) = @inbounds p.f * p.ρuᵍ[i, j, k]

ρu_geostrophic_forcing = Forcing(Fρu_geostrophic, discrete_form=true, parameters=(; f=coriolis.f, ρvᵍ))
ρv_geostrophic_forcing = Forcing(Fρv_geostrophic, discrete_form=true, parameters=(; f=coriolis.f, ρuᵍ))

ρu_forcing = (ρu_subsidence_forcing, ρu_geostrophic_forcing)
ρv_forcing = (ρv_subsidence_forcing, ρv_geostrophic_forcing)

drying = Field{Nothing, Nothing, Center}(grid)
dqdt_bomex = AtmosphericProfilesLibrary.Bomex_dqtdt(FT)
set!(drying, z -> dqdt_bomex(z))
set!(drying, ρᵣ * drying)
ρqᵗ_drying_forcing = Forcing(drying)
ρqᵗ_forcing = (ρqᵗ_drying_forcing, ρqᵗ_subsidence_forcing)

Fρe_field = Field{Nothing, Nothing, Center}(grid)
dTdt_bomex = AtmosphericProfilesLibrary.Bomex_dTdt(FT)
set!(Fρe_field, z -> dTdt_bomex(1, z))
set!(Fρe_field, ρᵣ * cᵖᵈ * Fρe_field)

ρe_radiation_forcing = Forcing(Fρe_field)
ρe_forcing = (ρe_radiation_forcing, ρe_subsidence_forcing)

fig = Figure()
axe = Axis(fig[1, 1], xlabel="z (m)", ylabel="Fρe (K/s)")
axq = Axis(fig[1, 2], xlabel="z (m)", ylabel="Fρqᵗ (1/s)")
lines!(axe, Fρe_field)
lines!(axq, drying)
save("forcings.png", fig)

microphysics = SaturationAdjustment(equilibrium=WarmPhaseEquilibrium())

<<<<<<< HEAD
model = AtmosphereModel(grid; coriolis, microphysics,
                        advection = WENO(order=9),
                        forcing = (ρqᵗ=ρqᵗ_forcing, ρu=ρu_forcing, ρv=ρv_forcing, ρe=ρe_forcing),
                        boundary_conditions = (ρe=ρe_bcs, ρqᵗ=ρqᵗ_bcs, ρu=ρu_bcs, ρv=ρv_bcs))
=======
model = AtmosphereModel(grid; coriolis, microphysics, closure,
                        advection = WENO(order=5),
                        forcing = (; ρqᵗ=ρqᵗ_forcing, ρu=ρu_forcing, ρv=ρv_forcing, ρe=ρe_forcing),
                        boundary_conditions = (; ρe=ρe_bcs, ρqᵗ=ρqᵗ_bcs, ρu=ρu_bcs, ρv=ρv_bcs))
>>>>>>> c9f23263

# Values for the initial perturbations can be found in Appendix B
# of Siebesma et al 2003, 3rd paragraph
θϵ, qϵ, zϵ = 0.1, 2.5e-5, 1600
θᵢ(x, y, z) = θ_bomex(z) + θϵ * rand() * (z < zϵ)
qᵢ(x, y, z) = q_bomex(z) + qϵ * rand() * (z < zϵ)
uᵢ(x, y, z) = u_bomex(z)
set!(model, θ=θᵢ, qᵗ=qᵢ, u=uᵢ)

simulation = Simulation(model; Δt=10, stop_time)
conjure_time_step_wizard!(simulation, cfl=0.7)

# Write a callback to compute *_avg_f
u_avg = Field(Average(model.velocities.u, dims=(1, 2)))
v_avg = Field(Average(model.velocities.v, dims=(1, 2)))
e_avg = Field(Average(model.energy_density / ρᵣ, dims=(1, 2)))
qᵗ_avg = Field(Average(model.specific_moisture, dims=(1, 2)))

function compute_averages!(sim)
    compute!(u_avg)
    compute!(v_avg)
    compute!(e_avg)
    compute!(qᵗ_avg)
    parent(u_avg_f) .= parent(u_avg)
    parent(v_avg_f) .= parent(v_avg)
    parent(e_avg_f) .= parent(e_avg)
    parent(qᵗ_avg_f) .= parent(qᵗ_avg)
    return nothing
end

add_callback!(simulation, compute_averages!)

θ = Breeze.AtmosphereModels.PotentialTemperatureField(model)
qˡ = model.microphysical_fields.qˡ
qᵛ = model.microphysical_fields.qᵛ
qᵗ = model.specific_moisture
qᵛ⁺ = Breeze.AtmosphereModels.SaturationSpecificHumidityField(model)
θ_avg = Average(θ, dims=(1, 2)) |> Field
qˡ_avg = Average(qˡ, dims=(1, 2)) |> Field

fig = Figure()
axT =  Axis(fig[1, 1], xlabel="Temperature (K)", ylabel="z (m)")
axu =  Axis(fig[1, 2], xlabel="Velocity (m/s)", ylabel="z (m)")
axt =  Axis(fig[2, 1], xlabel="Specific moisture", ylabel="z (m)")
axl =  Axis(fig[2, 2], xlabel="Liquid mass fraction", ylabel="z (m)")

xlims!(axl, -1e-6, 1e-5)

function plot_averages(sim)
    lines!(axT, θ_avg)
    lines!(axu, u_avg)
    lines!(axu, v_avg)
    lines!(axt, qᵗ_avg)
    lines!(axl, qˡ_avg)
    save("averages.png", fig)
    return nothing
end

add_callback!(simulation, plot_averages, TimeInterval(1hour))

function progress(sim)
    qˡmax = maximum(qˡ)
    qᵛmax = maximum(qᵛ)

    umax = maximum(abs, u_avg)
    vmax = maximum(abs, v_avg)

    qᵗ = sim.model.specific_moisture
    qᵗmax = maximum(qᵗ)

    ρe = sim.model.energy_density
    ρemin = minimum(ρe)
    ρemax = maximum(ρe)

    msg = @sprintf("Iter: %d, t: %s, Δt: %s, max|ū|: (%.2e, %.2e)",
                    iteration(sim), prettytime(sim), prettytime(sim.Δt), umax, vmax)

    msg *= @sprintf(", max(qᵗ): %.2e, max(qᵛ): %.2e, max(qˡ): %.2e, extrema(ρe): (%.3e, %.3e)",
                     qᵗmax, qᵛmax, qˡmax, ρemin, ρemax)

    @info msg

    return nothing
end

add_callback!(simulation, progress, IterationInterval(100))

outputs = merge(model.velocities, model.tracers, (; θ, qˡ, qᵛ))
averaged_outputs = NamedTuple(name => Average(outputs[name], dims=(1, 2)) for name in keys(outputs))

filename = string("bomex_", Nx, "_", Ny, "_", Nz, ".jld2")
averages_filename = string("bomex_avg_", Nx, "_", Ny, "_", Nz, ".jld2")

ow = JLD2Writer(model, outputs; filename,
                schedule = TimeInterval(1minutes),
                overwrite_existing = true)

simulation.output_writers[:jld2] = ow

averages_ow = JLD2Writer(model, averaged_outputs;
                         filename = averages_filename,
                         schedule = AveragedTimeInterval(60minutes, window=60minutes, stride=1),
                         overwrite_existing = true)

simulation.output_writers[:avg] = averages_ow

@info "Running BOMEX on grid: \n $grid \n and using model: \n $model"
run!(simulation)

#####
##### Post-processing
#####

θt  = FieldTimeSeries(averages_filename, "θ")
qᵛt  = FieldTimeSeries(averages_filename, "qᵛ")
qˡt = FieldTimeSeries(averages_filename, "qˡ")
ut = FieldTimeSeries(averages_filename, "u")
vt = FieldTimeSeries(averages_filename, "v")

times = qᵛt.times
Nt = length(θt)

fig = Figure(size=(800, 800), fontsize=12)
axθ  = Axis(fig[1, 1], xlabel="θ [K]", ylabel="z (m)")
axqᵛ = Axis(fig[1, 2], xlabel="qᵛ [g/kg]", ylabel="z (m)")
axuv = Axis(fig[2, 1], xlabel="u, v [m/s]", ylabel="z (m)")
axqˡ = Axis(fig[2, 2], xlabel="qˡ [g/kg]", ylabel="z (m)")


n = 2
θn  = @lift interior(θt[$n], 1, 1, :)
qᵛn = @lift interior(qᵛt[$n], 1, 1, :)
qˡn = @lift interior(qˡt[$n], 1, 1, :)
un = @lift interior(ut[$n], 1, 1, :)
vn = @lift interior(vt[$n], 1, 1, :)
z = znodes(θt)
title = "Mean profile averaged over the last hour (5-6 hours)"

fig[0, :] = Label(fig, title, fontsize=22, tellwidth=false)

hmθ  = lines!(axθ, θn, z)
hmuv_u = lines!(axuv, un, z)
hmuv_v = lines!(axuv, vn, z)
hmqᵛ = lines!(axqᵛ, @lift($qᵛn .* 1000), z)
hmqˡ = lines!(axqˡ, @lift($qˡn .* 1000), z)
xlims!(axθ, (298, 310))
ylims!(axθ, (0, 2500))
xlims!(axuv, (-10, 2))
ylims!(axuv, (0, 2500))
xlims!(axqᵛ, (4, 18))
ylims!(axqᵛ, (0, 2500))
ylims!(axqˡ, (0, 2500))

save("bomex_avg_profiles.png", fig)<|MERGE_RESOLUTION|>--- conflicted
+++ resolved
@@ -38,15 +38,8 @@
 ρ₀ = Breeze.Thermodynamics.density(p₀, θ₀, q₀, thermo)
 cᵖᵈ = thermo.dry_air.heat_capacity
 Lˡ = thermo.liquid.reference_latent_heat
-<<<<<<< HEAD
-w′T′, w′q′ = 8e-3, 5.2e-6
+w′T′, w′q′ = 8e-3, 5.2e-5
 Q = ρ₀ * cᵖᵈ * w′T′
-=======
-w′T′, w′q′ = 8e-3, 5.2e-5
-@show Js = cᵖᵈ * w′T′
-@show Jl = Lˡ * w′q′
-Q = ρ₀ * (Js + Jl)
->>>>>>> c9f23263
 F = ρ₀ * w′q′
 ρe_bcs = FieldBoundaryConditions(bottom=FluxBoundaryCondition(Q))
 ρqᵗ_bcs = FieldBoundaryConditions(bottom=FluxBoundaryCondition(F))
@@ -140,17 +133,10 @@
 
 microphysics = SaturationAdjustment(equilibrium=WarmPhaseEquilibrium())
 
-<<<<<<< HEAD
-model = AtmosphereModel(grid; coriolis, microphysics,
-                        advection = WENO(order=9),
+model = AtmosphereModel(grid; coriolis, microphysics, closure,
+                        advection = WENO(order=5),
                         forcing = (ρqᵗ=ρqᵗ_forcing, ρu=ρu_forcing, ρv=ρv_forcing, ρe=ρe_forcing),
                         boundary_conditions = (ρe=ρe_bcs, ρqᵗ=ρqᵗ_bcs, ρu=ρu_bcs, ρv=ρv_bcs))
-=======
-model = AtmosphereModel(grid; coriolis, microphysics, closure,
-                        advection = WENO(order=5),
-                        forcing = (; ρqᵗ=ρqᵗ_forcing, ρu=ρu_forcing, ρv=ρv_forcing, ρe=ρe_forcing),
-                        boundary_conditions = (; ρe=ρe_bcs, ρqᵗ=ρqᵗ_bcs, ρu=ρu_bcs, ρv=ρv_bcs))
->>>>>>> c9f23263
 
 # Values for the initial perturbations can be found in Appendix B
 # of Siebesma et al 2003, 3rd paragraph
