--- conflicted
+++ resolved
@@ -4,22 +4,16 @@
 using Printf
 using AquaSkyLES
 
-arch = GPU()
+arch = CPU()
 
 # Siebesma et al (2003) resolution!
 # DOI: https://doi.org/10.1175/1520-0469(2003)60<1201:ALESIS>2.0.CO;2
 # Nx = Ny = 64
 # Nz = 75
 
-<<<<<<< HEAD
 Nx = 64
 Ny = 1
 Nz = 75
-=======
-Nx = 128
-Ny = 128
-Nz = 150
->>>>>>> 240a13de
 
 Lx = 6400
 Ly = 6400
@@ -55,8 +49,7 @@
 
 # See Siebesma et al (2003), appendix B1-B2
 θ_bcs = FieldBoundaryConditions(bottom=FluxBoundaryCondition(8e-3))
-#q_bcs = FieldBoundaryConditions(bottom=FluxBoundaryCondition(5.2e-5))
-q_bcs = FieldBoundaryConditions(bottom=FluxBoundaryCondition(1e-4))
+q_bcs = FieldBoundaryConditions(bottom=FluxBoundaryCondition(5.2e-5))
 
 u★ = 0.28 # m/s
 @inline u_drag(x, y, t, u, v, u★) = - u★^2 * u / sqrt(u^2 + v^2)
@@ -132,9 +125,9 @@
 dqdt_bomex = AtmosphericProfilesLibrary.Bomex_dqtdt(FT)
 set!(drying, z -> dqdt_bomex(z))
 Fq_drying = Forcing(drying)
-#q_forcing = (Fq_precip, Fq_drying, Fq_subsidence)
+q_forcing = (Fq_precip, Fq_drying, Fq_subsidence)
 #q_forcing = (Fq_drying, Fq_subsidence)
-q_forcing = Fq_subsidence
+# q_forcing = Fq_subsidence
 
 Fθ_field = Field{Nothing, Nothing, Center}(grid)
 dTdt_bomex = AtmosphericProfilesLibrary.Bomex_dTdt(FT)
@@ -146,8 +139,7 @@
 model = NonhydrostaticModel(; grid, advection, buoyancy, coriolis,
                             tracers = (:θ, :q),
                             # tracers = (:θ, :q, :qˡ, :qⁱ, :qʳ, :qˢ),
-                            #forcing = (q=q_forcing, u=u_forcing, v=v_forcing, θ=θ_forcing),
-                            forcing = (; θ=θ_forcing),
+                            forcing = (q=q_forcing, u=u_forcing, v=v_forcing, θ=θ_forcing),
                             boundary_conditions = (θ=θ_bcs, q=q_bcs, u=u_bcs))
 
 θϵ = 20
