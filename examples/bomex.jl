# # Shallow cumulus convection (BOMEX)
#
# This example simulates shallow cumulus convection following the Barbados Oceanographic
# and Meteorological Experiment (BOMEX) intercomparison case [Siebesma2003](@cite).
# BOMEX is a canonical test case for large eddy simulations of shallow cumulus
# convection over a subtropical ocean.
#
# The case is based on observations from the Barbados Oceanographic and Meteorological
# Experiment, which documented the structure and organization of trade-wind cumulus
# clouds. The intercomparison study by [Siebesma2003](@citet) brought together results
# from 10 different large eddy simulation codes to establish benchmark statistics.
#
# Initial and boundary conditions for this case are provided by the wonderfully useful
# package [AtmosphericProfilesLibrary.jl](https://github.com/CliMA/AtmosphericProfilesLibrary.jl).

using Breeze
using Oceananigans.Units

using AtmosphericProfilesLibrary
using Printf
using CairoMakie

# ## Domain and grid
#
# The BOMEX domain is 6.4 km × 6.4 km horizontally with a vertical extent of 3 km
# ([Siebesma2003](@citet); Section 3a). The original intercomparison used
# 64 × 64 × 75 grid points with 100 m horizontal resolution and 40 m vertical resolution.
#
# For this documentation example, we use a reduced horizontal resolution of 32²
# (and 200 m horizontal resolution) to speed up the documentation build.
# The full resolution case should be run for production simulations.

Nx = Ny = 32
Nz = 75

x = y = (0, 6400)
z = (0, 3000)

grid = RectilinearGrid(CPU(); x, y, z,
                       size = (Nx, Ny, Nz), halo = (5, 5, 5),
                       topology = (Periodic, Periodic, Bounded))

# ## Reference state and formulation
#
# We use the anelastic formulation with a dry adiabatic reference state.
# The surface potential temperature ``θ_0 = 299.1`` K and surface pressure
# ``p_0 = 1015`` hPa are taken from [Siebesma2003](@citet); Appendix B.

constants = ThermodynamicConstants()

reference_state = ReferenceState(grid, constants,
                                 base_pressure = 101500,
                                 potential_temperature = 299.1)

formulation = AnelasticFormulation(reference_state,
                                   thermodynamics = :LiquidIcePotentialTemperature)

# ## Surface fluxes
#
# BOMEX prescribes constant surface sensible and latent heat fluxes
# ([Siebesma2003](@citet), Appendix B, after Eq. B4):
# - Sensible heat flux: ``\overline{w'\theta'}|_0 = 8 \times 10^{-3}`` K m/s
# - Moisture flux: ``\overline{w'q_t'}|_0 = 5.2 \times 10^{-5}`` m/s
#
# ([Siebesma2003](@citet) refers to the moisture flux as the "latent heat flux".
# We convert these kinematic fluxes to mass fluxes by multiplying by surface density,
# which we estimate for a dry state using the pressure and temperature at ``z=0``.

w′θ′ = 8e-3     # K m/s (sensible heat flux)
w′qᵗ′ = 5.2e-5  # m/s (moisture flux)

FT = eltype(grid)
p₀ = reference_state.base_pressure
θ₀ = reference_state.potential_temperature
q₀ = Breeze.Thermodynamics.MoistureMassFractions{FT} |> zero
ρ₀ = Breeze.Thermodynamics.density(p₀, θ₀, q₀, constants)

ρθ_bcs = FieldBoundaryConditions(bottom=FluxBoundaryCondition(ρ₀ * w′θ′))
ρqᵗ_bcs = FieldBoundaryConditions(bottom=FluxBoundaryCondition(ρ₀ * w′qᵗ′))

# ## Surface momentum flux (drag)
#
# A bulk drag parameterization is applied with friction velocity
# ``u_* = 0.28`` m/s ([Siebesma2003](@citet); Appendix B, after Eq. B4).

u★ = 0.28  # m/s
@inline ρu_drag(x, y, t, ρu, ρv, p) = - p.ρ₀ * p.u★^2 * ρu / sqrt(ρu^2 + ρv^2)
@inline ρv_drag(x, y, t, ρu, ρv, p) = - p.ρ₀ * p.u★^2 * ρv / sqrt(ρu^2 + ρv^2)

ρu_drag_bc = FluxBoundaryCondition(ρu_drag, field_dependencies=(:ρu, :ρv), parameters=(; ρ₀, u★))
ρv_drag_bc = FluxBoundaryCondition(ρv_drag, field_dependencies=(:ρu, :ρv), parameters=(; ρ₀, u★))
ρu_bcs = FieldBoundaryConditions(bottom=ρu_drag_bc)
ρv_bcs = FieldBoundaryConditions(bottom=ρv_drag_bc)

# ## Large-scale subsidence
#
# The BOMEX case includes large-scale subsidence that advects mean profiles downward.
# The subsidence velocity profile is prescribed by [Siebesma2003](@citet); Appendix B, Eq. B5:
# ```math
# w^s(z) = \begin{cases}
#   W^s \frac{z}{z_1} & z \le z_1 \\
#   W^s \left ( 1 - \frac{z - z_1}{z_2 - z_1} \right ) & z_1 < z \le z_2 \\
#   0 & z > z_2
# \end{cases}
# ```
# where ``W^s = -6.5 \times 10^{-3}`` m/s (note the negative sign for "subisdence"),
# ``z_1 = 1500`` m and ``z_2 = 2100`` m.
#
<<<<<<< HEAD
# The subsidence velocity profile is provided by [AtmosphericProfilesLibrary](https://github.com/CliMA/AtmosphericProfilesLibrary.jl).
# Using `SubsidenceForcing`, we simply pass the profile function; horizontal averages
# are computed automatically during the time-stepping.
=======
# The subsidence velocity profile is provided by [AtmosphericProfilesLibrary](https://github.com/CliMA/AtmosphericProfilesLibrary.jl),

wˢ = Field{Nothing, Nothing, Face}(grid)
wˢ_profile = AtmosphericProfilesLibrary.Bomex_subsidence(FT)
set!(wˢ, z -> wˢ_profile(z))

# and looks like:

lines(wˢ; axis = (xlabel = "wˢ (m/s)",))

# We apply subsidence as a forcing term to the horizontally-averaged prognostic variables.
# This requires computing horizontal averages at each time step and storing them in
# fields that can be accessed by the forcing functions.

@inline w_dz_ϕ(i, j, k, grid, w, ϕ) = @inbounds w[i, j, k] * ∂zᶜᶜᶠ(i, j, k, grid, ϕ)

@inline function Fρu_subsidence(i, j, k, grid, clock, fields, p)
    w_dz_U = ℑzᵃᵃᶜ(i, j, k, grid, w_dz_ϕ, p.wˢ, p.u_avg)
    return @inbounds - p.ρᵣ[i, j, k] * w_dz_U
end

@inline function Fρv_subsidence(i, j, k, grid, clock, fields, p)
    w_dz_V = ℑzᵃᵃᶜ(i, j, k, grid, w_dz_ϕ, p.wˢ, p.v_avg)
    return @inbounds - p.ρᵣ[i, j, k] * w_dz_V
end
>>>>>>> cb672015

wˢ = AtmosphericProfilesLibrary.Bomex_subsidence(FT)
subsidence = SubsidenceForcing(wˢ)

# ## Geostrophic forcing
#
# The momentum equations include a Coriolis force with prescribed geostrophic wind.
# The geostrophic wind profiles are given by [Siebesma2003](@citet); Appendix B, Eq. B6.
# Using `geostrophic_forcings`, we specify the geostrophic velocity profiles as functions
# of height, and the forcing is automatically materialized with the model's coriolis
# parameter and reference density.

coriolis = FPlane(f=3.76e-5)

uᵍ = AtmosphericProfilesLibrary.Bomex_geostrophic_u(FT)
vᵍ = AtmosphericProfilesLibrary.Bomex_geostrophic_v(FT)
geostrophic = geostrophic_forcings(uᵍ, vᵍ)

# ## Moisture tendency (drying)
#
# A prescribed large-scale drying tendency removes moisture above the cloud layer
# ([Siebesma2003](@citet); Appendix B, Eq. B4). This represents the effects of
# advection by the large-scale circulation.

ρᵣ = formulation.reference_state.density
drying = Field{Nothing, Nothing, Center}(grid)
dqdt_profile = AtmosphericProfilesLibrary.Bomex_dqtdt(FT)
set!(drying, z -> dqdt_profile(z))
set!(drying, ρᵣ * drying)
ρqᵗ_drying_forcing = Forcing(drying)

# ## Radiative cooling
#
# A prescribed radiative cooling profile is applied to the thermodynamic equation
# ([Siebesma2003](@citet); Appendix B, Eq. B3). Below the inversion, radiative cooling
# of about 2 K/day counteracts the surface heating.

Fρe_field = Field{Nothing, Nothing, Center}(grid)
cᵖᵈ = constants.dry_air.heat_capacity
dTdt_bomex = AtmosphericProfilesLibrary.Bomex_dTdt(FT)
set!(Fρe_field, z -> dTdt_bomex(1, z))
set!(Fρe_field, ρᵣ * cᵖᵈ * Fρe_field)
ρe_radiation_forcing = Forcing(Fρe_field)

# ## Assembling all the forcings
#
# We build tuples of forcings for all the variables. Note that forcing functions
# are provided for both `ρθ` and `ρe`, which both contribute to the tendency of `ρθ`
# in different ways. In particular, the tendency for `ρθ` is written
#
# ```math
# ∂_t (ρ θ) = - ∇ ⋅ ( ρ \boldsymbol{u} θ ) + F_{ρθ} + \frac{1}{cᵖᵐ Π} F_{ρ e} + \cdots
# ```
#
# where ``F_{ρ e}`` denotes the forcing function provided for `ρe` (e.g. for "energy density"),
# ``F_{ρθ}`` denotes the forcing function provided for `ρθ`, and the ``\cdots`` denote
# additional terms.
#
# The geostrophic forcing provides both `ρu` and `ρv` components, which we merge with
# the subsidence forcing.

ρu_forcing = (subsidence, geostrophic.ρu)
ρv_forcing = (subsidence, geostrophic.ρv)
ρqᵗ_forcing = (ρqᵗ_drying_forcing, subsidence)
ρθ_forcing = subsidence
ρe_forcing = ρe_radiation_forcing

forcing = (; ρu=ρu_forcing, ρv=ρv_forcing, ρθ=ρθ_forcing,
             ρe=ρe_forcing, ρqᵗ=ρqᵗ_forcing)
nothing #hide

# ## Model setup
#
# We use warm-phase saturation adjustment microphysics and 9th-order WENO advection.

microphysics = SaturationAdjustment(equilibrium=WarmPhaseEquilibrium())
advection = WENO(order=9)

model = AtmosphereModel(grid; formulation, coriolis, microphysics, advection, forcing,
                        boundary_conditions = (ρθ=ρθ_bcs, ρqᵗ=ρqᵗ_bcs, ρu=ρu_bcs, ρv=ρv_bcs))

# ## Initial conditions
#
# ### Profiles from AtmosphericProfilesLibrary
#
# Mean profiles are specified as piecewise linear functions by [Siebesma2003](@citet),
# Appendix B, Tables B1 and B2, and include:
#    - Liquid-ice potential temperature ``θ^{\ell i}(z)`` (Table B1)
#    - Total water specific humidity ``q^t(z)`` (Table B1)
#    - Zonal velocity ``u(z)`` (Table B2)
#
# The amazing and convenient [AtmosphericProfilesLibrary](https://github.com/CliMA/AtmosphericProfilesLibrary.jl)
# implements functions that retrieve these profiles.

FT = eltype(grid)
θˡⁱ₀ = AtmosphericProfilesLibrary.Bomex_θ_liq_ice(FT)
qᵗ₀ = AtmosphericProfilesLibrary.Bomex_q_tot(FT)
u₀ = AtmosphericProfilesLibrary.Bomex_u(FT)

# Breeze's current definition of the Exner function derives its reference
# pressure from the base pressure of the reference profile, rather than using
# the standard ``10^5`` Pa. Because of this, we need to apply a correction to
# the initial condition: without this correction, our results do not match
# [Siebesma2003](@citet) (and note that our outputted potential temperature
# is displaced from [Siebesma2003](@citet)'s by precisely the factor below).

using Breeze.Thermodynamics: dry_air_gas_constant, vapor_gas_constant

Rᵈ = dry_air_gas_constant(constants)
cᵖᵈ = constants.dry_air.heat_capacity
p₀ = reference_state.base_pressure
χ = (p₀ / 1e5)^(Rᵈ/  cᵖᵈ)

# The initial profiles are perturbed with random noise below 1600 m to trigger
# convection. The perturbation amplitudes are specified by [Siebesma2003](@citet);
# Appendix B (third paragraph after Eq. B6):
#
# - Potential temperature perturbation: ``δθ = 0.1`` K
# - Moisture perturbation: ``δqᵗ = 2.5 \times 10^{-5}`` kg/kg
#
# Magnitudes for the random perturbations applied to the initial profiles are given by
# [Siebesma2003](@citet), Appendix B, third paragraph after Eq. B6.

δθ = 0.1     # K
δqᵗ = 2.5e-5 # kg/kg
zδ = 1600    # m

ϵ() = rand() - 1/2
θᵢ(x, y, z) = χ * θˡⁱ₀(z) + δθ  * ϵ() * (z < zδ)
qᵢ(x, y, z) = qᵗ₀(z)  + δqᵗ * ϵ() * (z < zδ)
uᵢ(x, y, z) = u₀(z)

set!(model, θ=θᵢ, qᵗ=qᵢ, u=uᵢ)

# ## Simulation
#
# We run the simulation for 1 hour with adaptive time-stepping.

simulation = Simulation(model; Δt=10, stop_time=1hour)
conjure_time_step_wizard!(simulation, cfl=0.7)

# ## Output and progress
#
# We add a progress callback and output the 20-minute time-averages of the horizontally-averaged
# profiles for post-processing.

θ = liquid_ice_potential_temperature(model)
qˡ = model.microphysical_fields.qˡ
qᵛ = model.microphysical_fields.qᵛ

u_avg = Field(Average(model.velocities.u, dims=(1, 2)))
v_avg = Field(Average(model.velocities.v, dims=(1, 2)))

function progress(sim)
    compute!(u_avg)
    compute!(v_avg)
    qˡmax = maximum(qˡ)
    qᵗmax = maximum(sim.model.specific_moisture)
    umax = maximum(abs, u_avg)
    vmax = maximum(abs, v_avg)

    msg = @sprintf("Iter: %d, t: %s, Δt: %s, max|ū|: (%.2e, %.2e), max(qᵗ): %.2e, max(qˡ): %.2e",
                   iteration(sim), prettytime(sim), prettytime(sim.Δt),
                   umax, vmax, qᵗmax, qˡmax)
    @info msg
    return nothing
end

add_callback!(simulation, progress, IterationInterval(100))

outputs = merge(model.velocities, model.tracers, (; θ, qˡ, qᵛ))
averaged_outputs = NamedTuple(name => Average(outputs[name], dims=(1, 2)) for name in keys(outputs))

filename = "bomex.jld2"
simulation.output_writers[:averages] = JLD2Writer(model, averaged_outputs; filename,
                                                  schedule = AveragedTimeInterval(20minutes),
                                                  overwrite_existing = true)

@info "Running BOMEX simulation..."
run!(simulation)

# ## Results: mean profile evolution
#
# We visualize the evolution of horizontally-averaged profiles every 20 minutes, similar
# to Figure 3 in the paper by [Siebesma2003](@cite). The intercomparison study shows
# that after spin-up, the boundary layer reaches a quasi-steady state with:
# - A well-mixed layer below cloud base (~500 m)
# - A conditionally unstable cloud layer (~500-1500 m)
# - A stable inversion layer (~1500-2000 m)

θt = FieldTimeSeries(filename, "θ")
qᵛt = FieldTimeSeries(filename, "qᵛ")
qˡt = FieldTimeSeries(filename, "qˡ")
ut = FieldTimeSeries(filename, "u")
vt = FieldTimeSeries(filename, "v")

# Create a 2×2 panel plot showing the evolution of key variables

fig = Figure(size=(900, 800), fontsize=14)

axθ = Axis(fig[1, 1], xlabel="θ (K)", ylabel="z (m)")
axq = Axis(fig[1, 2], xlabel="qᵛ (kg/kg)", ylabel="z (m)")
axuv = Axis(fig[2, 1], xlabel="u, v (m/s)", ylabel="z (m)")
axqˡ = Axis(fig[2, 2], xlabel="qˡ (kg/kg)", ylabel="z (m)")

times = θt.times
Nt = length(times)

default_colours = Makie.wong_colors()
colors = [default_colours[mod1(i, length(default_colours))] for i in 1:Nt]

for n in 1:Nt
    t_max = Int(times[n] / minute)
    label = n == 1 ? "initial condition" : "mean over $(t_max - 20)-$t_max min"

    lines!(axθ, θt[n], color=colors[n], label=label)
    lines!(axq, qᵛt[n], color=colors[n])
    lines!(axuv, ut[n], color=colors[n], linestyle=:solid)
    lines!(axuv, vt[n], color=colors[n], linestyle=:dash)
    lines!(axqˡ, qˡt[n], color=colors[n])
end

# Set axis limits to focus on the boundary layer
for ax in (axθ, axq, axuv, axqˡ)
    ylims!(ax, 0, 2500)
end

xlims!(axθ, 298, 310)
xlims!(axq, 4e-3, 18e-3)
xlims!(axuv, -10, 2)

# Add legends and annotations
axislegend(axθ, position=:rb)
text!(axuv, -8.5, 2200, text="solid: u\ndashed: v", fontsize=12)

fig[0, :] = Label(fig, "BOMEX: Mean profile evolution (Siebesma et al., 2003)", fontsize=18, tellwidth=false)

save("bomex_profiles.png", fig)
fig

# The simulation shows the development of a cloudy boundary layer with:
# - Warming of the subcloud layer from surface fluxes
# - Moistening of the lower troposphere
# - Development of cloud water in the conditionally unstable layer
# - Westerly flow throughout the domain with weak meridional winds
#
# Note: This short 1-hour simulation captures the initial spin-up phase.
# For production results comparable to the ones by [Siebesma2003](@citet),
# the simulation should be run for 6 hours at full resolution (64² × 75),
# e.g., on a GPU.<|MERGE_RESOLUTION|>--- conflicted
+++ resolved
@@ -106,11 +106,6 @@
 # where ``W^s = -6.5 \times 10^{-3}`` m/s (note the negative sign for "subisdence"),
 # ``z_1 = 1500`` m and ``z_2 = 2100`` m.
 #
-<<<<<<< HEAD
-# The subsidence velocity profile is provided by [AtmosphericProfilesLibrary](https://github.com/CliMA/AtmosphericProfilesLibrary.jl).
-# Using `SubsidenceForcing`, we simply pass the profile function; horizontal averages
-# are computed automatically during the time-stepping.
-=======
 # The subsidence velocity profile is provided by [AtmosphericProfilesLibrary](https://github.com/CliMA/AtmosphericProfilesLibrary.jl),
 
 wˢ = Field{Nothing, Nothing, Face}(grid)
@@ -136,7 +131,6 @@
     w_dz_V = ℑzᵃᵃᶜ(i, j, k, grid, w_dz_ϕ, p.wˢ, p.v_avg)
     return @inbounds - p.ρᵣ[i, j, k] * w_dz_V
 end
->>>>>>> cb672015
 
 wˢ = AtmosphericProfilesLibrary.Bomex_subsidence(FT)
 subsidence = SubsidenceForcing(wˢ)
