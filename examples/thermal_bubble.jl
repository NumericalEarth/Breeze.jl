--- conflicted
+++ resolved
@@ -37,7 +37,8 @@
 
 set!(model, θ = θᵢ)
 
-ρE = Field(Average(model.energy, dims=1))
+ρe = model.energy_density
+ρE = Field(Average(ρe, dims=1))
 ρe′ = Field(model.energy - ρE)
 
 # ## Initial energy perturbation visualization
@@ -54,18 +55,8 @@
 conjure_time_step_wizard!(simulation, cfl=0.7)
 
 function progress(sim)
-<<<<<<< HEAD
-    ρe = sim.model.energy
-    u, _, w = sim.model.velocities
-=======
     ρe = sim.model.energy_density
     u, v, w = sim.model.velocities
-
-    ρe_max = maximum(ρe)
-    ρe_min = minimum(ρe)
-    u_max = maximum(abs, u)
-    w_max = maximum(abs, w)
->>>>>>> fd59fd2e
 
     msg = @sprintf("Iter: %d, t: %s, Δt: %s, extrema(ρe): (%.2f, %.2f) J/kg, max|u|: %.2f m/s, max|w|: %.2f m/s",
                    iteration(sim), prettytime(sim), prettytime(sim.Δt),
@@ -80,16 +71,6 @@
 
 u, v, w = model.velocities
 ζ = ∂x(w) - ∂z(u)
-
-<<<<<<< HEAD
-ρe = model.energy
-=======
-# Temperature perturbation from background state
-ρE = Field{Nothing, Nothing, Center}(grid)
-set!(ρE, Field(Average(model.energy_density, dims=(1, 2))))
-ρe′ = model.energy_density - ρE
-ρe = model.energy_density
->>>>>>> fd59fd2e
 T = model.temperature
 
 outputs = merge(model.velocities, model.tracers, (; ζ, ρe′, ρe, T))
