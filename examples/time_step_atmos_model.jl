--- conflicted
+++ resolved
@@ -2,7 +2,6 @@
 using Oceananigans
 using Printf
 
-<<<<<<< HEAD
 grid = RectilinearGrid(size=(2, 2, 128), x=(0, 1), y=(0, 1), z=(0, 25e3))
 model = AtmosphereModel(grid, advection=nothing)
 
@@ -38,81 +37,4 @@
     return nothing
 end
 
-add_callback!(simulation, progress, IterationInterval(1))
-=======
-grid = RectilinearGrid(size=(1, 1, 128), x=(0, 1), y=(0, 1), z=(0, 25e3))
-model = AtmosphereModel(grid)
-
-Lz = grid.Lz
-Δθ = 2 # K
-Tₛ = model.formulation.constants.reference_potential_temperature
-θᵢ(x, y, z) = Tₛ + Δθ * z / Lz
-qᵢ(x, y, z) = 0 #1e-3 + 1e-5 * rand()
-Ξᵢ(x, y, z) = 1e-2 * randn()
-set!(model, θ=θᵢ, q=qᵢ, u=Ξᵢ, v=Ξᵢ)
-
-simulation = Simulation(model, Δt=1e-2, stop_iteration=3)
-
-function progress(sim)
-    T = sim.model.temperature
-    e = sim.model.energy
-    q = sim.model.specific_humidity
-    ρq = sim.model.absolute_humidity
-    u, v, w = sim.model.velocities
-    umax, vmax, wmax = maximum(abs, u), maximum(abs, v), maximum(abs, w)
-    Tmin, Tmax = minimum(T), maximum(T)
-    qmin, qmax = minimum(q), maximum(q)
-    msg = @sprintf("Iter: %d, time: %s, extrema(T): (%.2f, %.2f) K",
-                   iteration(sim), prettytime(sim), Tmin, Tmax)
-    msg *= @sprintf(", max|u|: (%.2e, %.2e, %.2e) m s⁻¹", umax, vmax, wmax)
-    msg *= @sprintf(", extrema(q): (%.2f, %.2f) kg kg⁻¹", qmin, qmax)
-
-    @info msg
-
-    return nothing
-end
-
-add_callback!(simulation, progress, IterationInterval(1))
-
->>>>>>> e05f6735
-run!(simulation)
-
-#=
-using GLMakie
-
-using AquaSkyLES.Thermodynamics: dry_air_gas_constant
-cᵖᵈ = model.thermodynamics.dry_air.heat_capacity
-Rᵈ = dry_air_gas_constant(model.thermodynamics)
-pᵣ = model.formulation.reference_pressure
-Π = Field((pᵣ / pᵣ[1, 1, 1])^(Rᵈ / cᵖᵈ))
-compute!(Π)
-
-θ = CenterField(grid)
-set!(θ, θᵢ)
-T1 = Field(θ * Π)
-compute!(T1)
-
-fig = Figure(size=(1000, 1000))
-
-axT = Axis(fig[1, 1], title="Temperature")
-lines!(axT, view(model.temperature, 1, 1, :))
-lines!(axT, view(T1, 1, 1, :))
-
-axp = Axis(fig[1, 2], title="Reference Pressure")
-lines!(axp, model.formulation.reference_pressure)
-
-axp = Axis(fig[1, 3], title="Reference Density")
-lines!(axp, model.formulation.reference_density)
-
-axq = Axis(fig[1, 4], title="Specific Humidity")
-lines!(axq, view(model.specific_humidity, 1, 1, :))
-
-axe = Axis(fig[1, 5], title="Energy")
-lines!(axe, view(model.energy, 1, 1, :))
-
-axw = Axis(fig[1, 6], title="Velocity")
-lines!(axw, view(model.velocities.w, 1, 1, :))
-
-fig
-
-=#+add_callback!(simulation, progress, IterationInterval(1))