using ..AtmosphereModels: AtmosphereModels
using Oceananigans: Average, Field, set!, compute!
using Oceananigans.BoundaryConditions: FieldBoundaryConditions, ImpenetrableBoundaryCondition,
                                       fill_halo_regions!
using Oceananigans.Fields: AbstractField
using Oceananigans.Grids: Center, Face
using Oceananigans.Operators: ∂zᶜᶜᶠ, ℑzᵃᵃᶜ
using Oceananigans.Utils: prettysummary
using Adapt: Adapt

#####
##### Subsidence forcing types (unmaterialized stubs)
#####

struct SubsidenceForcing{W, R, A}
    subsidence_vertical_velocity :: W
    reference_density :: R
    averaged_field :: A
end

Adapt.adapt_structure(to, sf::SubsidenceForcing) =
    SubsidenceForcing(Adapt.adapt(to, sf.subsidence_vertical_velocity),
                      Adapt.adapt(to, sf.reference_density),
                      Adapt.adapt(to, sf.averaged_field))

"""
$(TYPEDSIGNATURES)

Forcing that represents large-scale subsidence advecting horizontally-averaged
fields downward:

```math
F_{ρ ϕ} = - ρᵣ wˢ ∂_z \\overline{ϕ}
```

where ``wˢ`` is the `subsidence_vertical_velocity`, ``ρᵣ`` is the reference density,
and ``\\overline{ϕ}`` is the horizontal average of the field being forced.

# Fields
- `wˢ`: Either a function of `z` specifying the subsidence velocity profile,
        or a `Field` containing the subsidence velocity.

The horizontal average is computed automatically during `update_state!`.

# Example

```jldoctest
using Breeze

grid = RectilinearGrid(size=(64, 64, 75), x=(0, 6400), y=(0, 6400), z=(0, 3000))

wˢ(z) = z < 1500 ? -0.0065 * z / 1500 : -0.0065 * (1 - (z - 1500) / 600)
subsidence = SubsidenceForcing(wˢ)
forcing = (; ρθ=subsidence, ρqᵗ=subsidence)

model = AtmosphereModel(grid; forcing)

model.forcing.ρθ

# output
SubsidenceForcing with wˢ: 1×1×76 Field{Nothing, Nothing, Face} reduced over dims = (1, 2) on RectilinearGrid on CPU
└── averaged_field: 1×1×75 Field{Nothing, Nothing, Center} reduced over dims = (1, 2) on RectilinearGrid on CPU
```
"""
SubsidenceForcing(wˢ) = SubsidenceForcing(wˢ, nothing, nothing)

function Base.summary(forcing::SubsidenceForcing)
    wˢ = forcing.subsidence_vertical_velocity
    return string("SubsidenceForcing with wˢ: ", prettysummary(wˢ))
end

function Base.show(io::IO, forcing::SubsidenceForcing)
    print(io, summary(forcing))
    if !isnothing(forcing.averaged_field)
        print(io, '\n')
        print(io, "└── averaged_field: ", prettysummary(forcing.averaged_field))
    end
end

#####
##### Materialized subsidence forcing
#####

# Kernel function for subsidence forcing
@inline w_dz_ϕ(i, j, k, grid, w, ϕ) = @inbounds w[i, j, k] * ∂zᶜᶜᶠ(i, j, k, grid, ϕ)

@inline function (forcing::SubsidenceForcing)(i, j, k, grid, clock, fields)
    wˢ = forcing.subsidence_vertical_velocity
    ϕ_avg = forcing.averaged_field
    ρᵣ = forcing.reference_density
    w_dz_ϕ_avg = ℑzᵃᵃᶜ(i, j, k, grid, w_dz_ϕ, wˢ, ϕ_avg)
    return @inbounds - ρᵣ[i, j, k] * w_dz_ϕ_avg
end

#####
##### Materialization function for subsidence forcing
#####

# This is called from AtmosphereModels.atmosphere_model_forcing
# The `averaged_field` is determined by the field name (e.g., :ρu → u, :ρθ → θ)
# and passed in from atmosphere_model_forcing

# Strip the ρ prefix from density variable names
# e.g., :ρu → :u, :ρθ → :θ, :ρe → :e
function strip_density_prefix(name::Symbol)
    chars = string(name) |> collect 
    prefix = popfirst!(chars)
    return Symbol(chars...)
end

function AtmosphereModels.materialize_atmosphere_model_forcing(forcing::SubsidenceForcing, field, name,
                                                               model_field_names, context::NamedTuple)
    grid = field.grid

    if forcing.subsidence_vertical_velocity isa AbstractField
        wˢ = forcing.subsidence_vertical_velocity
    else
        ibc = ImpenetrableBoundaryCondition()
        loc = (nothing, nothing, Face())
        bcs = FieldBoundaryConditions(grid, loc, bottom=ibc, top=ibc)
        wˢ = Field{Nothing, Nothing, Face}(grid, boundary_conditions=bcs)
        set!(wˢ, forcing.subsidence_vertical_velocity)
        fill_halo_regions!(wˢ)
    end

<<<<<<< HEAD
    ρᵣ = context.reference_density

=======
>>>>>>> 9e14f017
    if name ∈ (:ρu, :ρv, :ρw, :ρθ, :ρe, :ρqᵗ)
        specific_name = strip_density_prefix(name)
        specific_field = context.specific_fields[specific_name]
    else
        # Note that tracers are converted from density to specific within
        # update_state!, before `compute_forcing!` is called.
        specific_field = field
    end

    averaged_field = Average(specific_field, dims=(1, 2)) |> Field
    ρᵣ = context.reference_density
    return SubsidenceForcing(wˢ, ρᵣ, averaged_field)
end

#####
##### compute_forcing! for subsidence forcing
#####

function AtmosphereModels.compute_forcing!(forcing::SubsidenceForcing)
    compute!(forcing.subsidence_vertical_velocity)
    compute!(forcing.averaged_field)
    return nothing
end<|MERGE_RESOLUTION|>--- conflicted
+++ resolved
@@ -123,11 +123,6 @@
         fill_halo_regions!(wˢ)
     end
 
-<<<<<<< HEAD
-    ρᵣ = context.reference_density
-
-=======
->>>>>>> 9e14f017
     if name ∈ (:ρu, :ρv, :ρw, :ρθ, :ρe, :ρqᵗ)
         specific_name = strip_density_prefix(name)
         specific_field = context.specific_fields[specific_name]
