--- conflicted
+++ resolved
@@ -509,12 +509,8 @@
                 #####
                 # The Fortran Kessler scheme updates θ (standard potential temperature) as:
                 #   θ_new = θ + ℒᵛ_Kessler * (condensation - ern) / (cᵖᵈ_Kessler * Π)
-<<<<<<< HEAD
-                # where condensation and ern are in mixing ratio and represent PHASE CHANGES ONLY.
-=======
                 # where ℒᵛ_Kessler = 2500000 J/kg, cᵖᵈ_Kessler = 1003 J/(kg·K), and
                 # condensation and ern are in mixing ratio and represent PHASE CHANGES ONLY.
->>>>>>> c8df8d17
                 #
                 # For liquid-ice potential temperature θˡⁱ, the relationship is:
                 #   T = Π * θˡⁱ + ℒˡᵣ * qˡ / cᵖᵐ
