--- conflicted
+++ resolved
@@ -14,20 +14,8 @@
     RelativeHumidity,
     RelativeHumidityField
 
-<<<<<<< HEAD
-import ..AtmosphereModels:
-    maybe_adjust_thermodynamic_state,
-    update_microphysical_fields!,
-    prognostic_field_names,
-    materialize_microphysical_fields,
-    microphysical_velocities,
-    compute_moisture_fractions,
-    microphysical_tendency,
-    microphysics_model_update!
-=======
 using ..AtmosphereModels: AtmosphereModels, compute_moisture_fractions,
     materialize_microphysical_fields, update_microphysical_fields!
->>>>>>> 5f9f26f4
 
 include("saturation_adjustment.jl")
 include("bulk_microphysics.jl")
