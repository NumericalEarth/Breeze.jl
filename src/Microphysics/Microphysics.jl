--- conflicted
+++ resolved
@@ -10,12 +10,9 @@
     FourCategories,
     SaturationSpecificHumidity,
     SaturationSpecificHumidityField,
-<<<<<<< HEAD
-    KesslerMicrophysics
-=======
+    KesslerMicrophysics,
     RelativeHumidity,
     RelativeHumidityField
->>>>>>> df64adcb
 
 import ..AtmosphereModels:
     maybe_adjust_thermodynamic_state,
