using ..Thermodynamics:
    ThermodynamicConstants,
    dry_air_gas_constant,
    vapor_gas_constant,
    temperature,
    MoistureMassFractions,
    mixture_heat_capacity,
    PlanarLiquidSurface,
    PlanarMixedPhaseSurface,
    saturation_vapor_pressure,
    temperature,
    is_absolute_zero,
    with_moisture,
    total_specific_moisture,
    AbstractThermodynamicState

using Oceananigans: Oceananigans, CenterField
using DocStringExtensions: TYPEDSIGNATURES

import ..Thermodynamics: saturation_specific_humidity

abstract type AbstractEquilibrium end

struct SaturationAdjustment{E, FT}
    tolerance :: FT
    maxiter :: FT
    equilibrium :: E
end

const SA = SaturationAdjustment

"""
$(TYPEDSIGNATURES)

Return `SaturationAdjustment` microphysics representing an instantaneous adjustment
to `equilibrium` between condensates and water vapor, computed by a solver with
`tolerance` and `maxiter`.

The options for `equilibrium` are:

* [`WarmPhaseEquilibrium()`](@ref WarmPhaseEquilibrium) representing an equilibrium between
  water vapor and liquid water.

* [`MixedPhaseEquilibrium()`](@ref MixedPhaseEquilibrium) representing a temperature-dependent
  equilibrium between water vapor, possibly supercooled liquid water, and ice. The equilibrium
  state is modeled as a linear variation of the equilibrium liquid fraction with temperature,
  between the freezing temperature (e.g. 273.15 K) below which liquid water is supercooled,
  and the temperature of homogeneous ice nucleation temperature (e.g. 233.15 K) at which
  the supercooled liquid fraction vanishes.
"""
function SaturationAdjustment(FT::DataType=Oceananigans.defaults.FloatType;
                              tolerance = 1e-3,
                              maxiter = Inf,
                              equilibrium = MixedPhaseEquilibrium(FT))
    tolerance = convert(FT, tolerance)
    maxiter = convert(FT, maxiter)
    equilibrium = convert_equilibrium(FT, equilibrium)
    return SaturationAdjustment(tolerance, maxiter, equilibrium)
end

@inline microphysical_velocities(::SaturationAdjustment, name) = nothing

convert_equilibrium(FT, equil) = equil # fallback

#####
##### Warm-phase equilibrium
#####

"""
$(TYPEDSIGNATURES)

Return `WarmPhaseEquilibrium` representing an equilibrium between water vapor and liquid water.
"""
struct WarmPhaseEquilibrium <: AbstractEquilibrium end
@inline equilibrated_surface(::WarmPhaseEquilibrium, T) = PlanarLiquidSurface()
convert_equilibrium(FT, ::WarmPhaseEquilibrium) = WarmPhaseEquilibrium()

@inline function equilibrated_moisture_mass_fractions(T, qᵗ, qᵛ⁺, ::WarmPhaseEquilibrium)
    qˡ = max(0, qᵗ - qᵛ⁺)
    qᵛ = qᵗ - qˡ
    return MoistureMassFractions(qᵛ, qˡ)
end

#####
##### Mixed-phase equilibrium
#####

struct MixedPhaseEquilibrium{FT} <: AbstractEquilibrium
    freezing_temperature :: FT
    homogeneous_ice_nucleation_temperature :: FT
end

function convert_equilibrium(FT, equilibrium::MixedPhaseEquilibrium)
    Tᶠ = convert(FT, equilibrium.freezing_temperature)
    Tʰ = convert(FT, equilibrium.homogeneous_ice_nucleation_temperature)
    return MixedPhaseEquilibrium{FT}(Tᶠ, Tʰ)
end

"""
$(TYPEDSIGNATURES)

Return `MixedPhaseEquilibrium` representing a temperature-dependent equilibrium between
water vapor, possibly supercooled liquid water, and ice.

The equilibrium state is modeled as a linear variation of the equilibrium liquid fraction with temperature,
between the freezing temperature (e.g. 273.15 K) below which liquid water is supercooled,
and the temperature of homogeneous ice nucleation temperature (e.g. 233.15 K) at which
the supercooled liquid fraction vanishes.
"""
function MixedPhaseEquilibrium(FT = Oceananigans.defaults.FloatType;
                               freezing_temperature = 273.15,
                               homogeneous_ice_nucleation_temperature = 233.15)

    if freezing_temperature < homogeneous_ice_nucleation_temperature
        throw(ArgumentError("`freezing_temperature` must be greater than `homogeneous_ice_nucleation_temperature`"))
    end

    Tᶠ = convert(FT, freezing_temperature)
    Tʰ = convert(FT, homogeneous_ice_nucleation_temperature)
    return MixedPhaseEquilibrium{FT}(Tᶠ, Tʰ)
end

@inline function equilibrated_surface(equilibrium::MixedPhaseEquilibrium{FT}, T::FT) where FT
    Tᶠ = equilibrium.freezing_temperature
    Tʰ = equilibrium.homogeneous_ice_nucleation_temperature
    T′ = clamp(T, Tʰ, Tᶠ)
    λ = (T′ - Tʰ) / (Tᶠ - Tʰ)
    return PlanarMixedPhaseSurface(λ)
end

@inline function equilibrated_moisture_mass_fractions(T::FT, qᵗ::FT, qᵛ⁺::FT, equilibrium::MixedPhaseEquilibrium{FT}) where FT
    surface = equilibrated_surface(equilibrium, T)
    λ = surface.liquid_fraction
    qᶜ = max(0, qᵗ - qᵛ⁺)
    qᵛ = qᵗ - qᶜ
    qˡ = λ * qᶜ
    qⁱ = (1 - λ) * qᶜ
    return MoistureMassFractions(qᵛ, qˡ, qⁱ)
end

const WarmPhaseSaturationAdjustment{FT} = SaturationAdjustment{WarmPhaseEquilibrium, FT} where FT
const MixedPhaseSaturationAdjustment{FT} = SaturationAdjustment{MixedPhaseEquilibrium{FT}, FT} where FT

const WPSA = WarmPhaseSaturationAdjustment
const MPSA = MixedPhaseSaturationAdjustment

prognostic_field_names(::WPSA) = tuple()
prognostic_field_names(::MPSA) = tuple()

center_field_tuple(grid, names...) = NamedTuple{names}(CenterField(grid) for name in names)
materialize_microphysical_fields(::WPSA, grid, bcs) = center_field_tuple(grid, :qᵛ, :qˡ)
materialize_microphysical_fields(::MPSA, grid, bcs) = center_field_tuple(grid, :qᵛ, :qˡ, :qⁱ)

@inline function update_microphysical_fields!(μ, ::WPSA, i, j, k, grid, ρ, 𝒰, constants)
    @inbounds μ.qᵛ[i, j, k] = 𝒰.moisture_mass_fractions.vapor
    @inbounds μ.qˡ[i, j, k] = 𝒰.moisture_mass_fractions.liquid
    return nothing
end

@inline function update_microphysical_fields!(μ, ::MPSA, i, j, k, grid, ρ, 𝒰, constants)
    @inbounds μ.qᵛ[i, j, k] = 𝒰.moisture_mass_fractions.vapor
    @inbounds μ.qˡ[i, j, k] = 𝒰.moisture_mass_fractions.liquid
    @inbounds μ.qⁱ[i, j, k] = 𝒰.moisture_mass_fractions.ice
    return nothing
end

@inline function compute_moisture_fractions(i, j, k, grid, ::WPSA, ρ, qᵗ, μ)
    qᵛ = @inbounds μ.qᵛ[i, j, k]
    qˡ = @inbounds μ.qˡ[i, j, k]
    return MoistureMassFractions(qᵛ, qˡ)
end

@inline function compute_moisture_fractions(i, j, k, grid, ::MPSA, ρ, qᵗ, μ)
    qᵛ = @inbounds μ.qᵛ[i, j, k]
    qˡ = @inbounds μ.qˡ[i, j, k]
    qⁱ = @inbounds μ.qⁱ[i, j, k]
    return MoistureMassFractions(qᵛ, qˡ, qⁱ)
end

@inline microphysical_tendency(i, j, k, grid, ::SA, args...) = zero(grid)

#####
##### Saturation adjustment utilities
#####

@inline function saturation_specific_humidity(T, ρ, constants, equilibrium::AbstractEquilibrium)
    surface = equilibrated_surface(equilibrium, T)
    return saturation_specific_humidity(T, ρ, constants, surface)
end

@inline function adjustment_saturation_specific_humidity(T, pᵣ, qᵗ, constants, equil)
    surface = equilibrated_surface(equil, T)
    pᵛ⁺ = saturation_vapor_pressure(T, constants, surface)
    Rᵈ = dry_air_gas_constant(constants)
    Rᵛ = vapor_gas_constant(constants)
    ϵᵈᵛ = Rᵈ / Rᵛ
    return ϵᵈᵛ * (1 - qᵗ) * pᵛ⁺ / (pᵣ - pᵛ⁺)
end

<<<<<<< HEAD
@inline function adjust_state(𝒰₀::AbstractThermodynamicState{FT}, T::FT,
                              thermo::ThermodynamicConstants{FT},
                              equilibrium::MixedPhaseEquilibrium{FT}) where FT

=======
@inline function adjust_state(𝒰₀, T, constants, equilibrium)
>>>>>>> 49f5bbc8
    pᵣ = 𝒰₀.reference_pressure
    qᵗ = total_specific_moisture(𝒰₀)
    qᵛ⁺ = adjustment_saturation_specific_humidity(T, pᵣ, qᵗ, constants, equilibrium)
    q₁ = equilibrated_moisture_mass_fractions(T, qᵗ, qᵛ⁺, equilibrium)
    return with_moisture(𝒰₀, q₁)
end

<<<<<<< HEAD
@inline function saturation_adjustment_residual(T::FT, 𝒰₀::AbstractThermodynamicState{FT},
                                                thermo::ThermodynamicConstants{FT},
                                                equilibrium::MixedPhaseEquilibrium{FT}) where FT

    𝒰₁ = adjust_state(𝒰₀, T, thermo, equilibrium)
    T₁ = temperature(𝒰₁, thermo)
=======
@inline function saturation_adjustment_residual(T, 𝒰₀, constants, equilibrium)
    𝒰₁ = adjust_state(𝒰₀, T, constants, equilibrium)
    T₁ = temperature(𝒰₁, constants)
>>>>>>> 49f5bbc8
    return T - T₁
end

const ATS = AbstractThermodynamicState

# This function allows saturation adjustment to be used as a microphysics scheme directly
@inline function maybe_adjust_thermodynamic_state(𝒰₀, saturation_adjustment::SA, microphysical_fields, qᵗ, constants)
    qᵃ = MoistureMassFractions(qᵗ) # compute moisture state to be adjusted
    𝒰ᵃ = with_moisture(𝒰₀, qᵃ)
    return adjust_thermodynamic_state(𝒰ᵃ, saturation_adjustment, constants)
end

"""
$(TYPEDSIGNATURES)

Return the saturation-adjusted thermodynamic state using a secant iteration.
"""
@inline function adjust_thermodynamic_state(𝒰₀::ATS, microphysics::SA, constants)
    FT = eltype(𝒰₀)
    is_absolute_zero(𝒰₀) && return 𝒰₀

    # Compute an initial guess assuming unsaturated conditions
    qᵗ = total_specific_moisture(𝒰₀)
    q₁ = MoistureMassFractions(qᵗ)
    𝒰₁ = with_moisture(𝒰₀, q₁)
    T₁ = temperature(𝒰₁, constants)

    equilibrium = microphysics.equilibrium
    qᵛ⁺₁ = saturation_specific_humidity(𝒰₁, constants, equilibrium)
    qᵗ <= qᵛ⁺₁ && return 𝒰₁

    # If we made it here, the state is saturated.
    # So, we re-initialize our first guess assuming saturation
    𝒰₁ = adjust_state(𝒰₀, T₁, constants, equilibrium)

    # Next, we generate a second guess that scaled by the supersaturation implied by T₁
    ℒˡᵣ = constants.liquid.reference_latent_heat
    ℒⁱᵣ = constants.ice.reference_latent_heat
    qˡ₁ = q₁.liquid
    qⁱ₁ = q₁.ice
    cᵖᵐ = mixture_heat_capacity(q₁, constants)
    ΔT = (ℒˡᵣ * qˡ₁ + ℒⁱᵣ * qⁱ₁) / cᵖᵐ
    ϵT = convert(FT, 0.01) # minimum increment for second guess
    T₂ = T₁ + max(ϵT, ΔT / 2) # reduce the increment, recognizing it is an overshoot
<<<<<<< HEAD
    # T₂ = T₁ + ΔT / 2 # reduce the increment, recognizing it is an overshoot
    𝒰₂ = adjust_state(𝒰₁, T₂, thermo, equilibrium)
=======
    𝒰₂ = adjust_state(𝒰₁, T₂, constants, equilibrium)
>>>>>>> 49f5bbc8

    # Initialize secant iteration
    r₁ = saturation_adjustment_residual(T₁, 𝒰₁, constants, equilibrium)
    r₂ = saturation_adjustment_residual(T₂, 𝒰₂, constants, equilibrium)
    δ = microphysics.tolerance
    iter = 0

    while abs(r₂) > δ && iter < microphysics.maxiter
        # Compute slope
        ΔTΔr = (T₂ - T₁) / (r₂ - r₁)

        # Store previous values
        r₁ = r₂
        T₁ = T₂
        𝒰₁ = 𝒰₂

        # Update
        T₂ -= r₂ * ΔTΔr
        𝒰₂ = adjust_state(𝒰₂, T₂, constants, equilibrium)
        r₂ = saturation_adjustment_residual(T₂, 𝒰₂, constants, equilibrium)
        iter += 1
    end

    return 𝒰₂
end

"""
    $(TYPEDSIGNATURES)

Perform saturation adjustment and return the temperature
associated with the adjusted state.
"""
function compute_temperature(𝒰₀, adjustment::SA, constants)
    𝒰₁ = adjust_thermodynamic_state(𝒰₀, adjustment, constants)
    return temperature(𝒰₁, constants)
end

# When no microphysics adjustment is needed
compute_temperature(𝒰₀, ::Nothing, constants) = temperature(𝒰₀, constants)<|MERGE_RESOLUTION|>--- conflicted
+++ resolved
@@ -197,14 +197,10 @@
     return ϵᵈᵛ * (1 - qᵗ) * pᵛ⁺ / (pᵣ - pᵛ⁺)
 end
 
-<<<<<<< HEAD
 @inline function adjust_state(𝒰₀::AbstractThermodynamicState{FT}, T::FT,
-                              thermo::ThermodynamicConstants{FT},
+                              constants::ThermodynamicConstants{FT},
                               equilibrium::MixedPhaseEquilibrium{FT}) where FT
 
-=======
-@inline function adjust_state(𝒰₀, T, constants, equilibrium)
->>>>>>> 49f5bbc8
     pᵣ = 𝒰₀.reference_pressure
     qᵗ = total_specific_moisture(𝒰₀)
     qᵛ⁺ = adjustment_saturation_specific_humidity(T, pᵣ, qᵗ, constants, equilibrium)
@@ -212,18 +208,12 @@
     return with_moisture(𝒰₀, q₁)
 end
 
-<<<<<<< HEAD
 @inline function saturation_adjustment_residual(T::FT, 𝒰₀::AbstractThermodynamicState{FT},
-                                                thermo::ThermodynamicConstants{FT},
+                                                constants::ThermodynamicConstants{FT},
                                                 equilibrium::MixedPhaseEquilibrium{FT}) where FT
 
-    𝒰₁ = adjust_state(𝒰₀, T, thermo, equilibrium)
-    T₁ = temperature(𝒰₁, thermo)
-=======
-@inline function saturation_adjustment_residual(T, 𝒰₀, constants, equilibrium)
     𝒰₁ = adjust_state(𝒰₀, T, constants, equilibrium)
     T₁ = temperature(𝒰₁, constants)
->>>>>>> 49f5bbc8
     return T - T₁
 end
 
@@ -268,12 +258,8 @@
     ΔT = (ℒˡᵣ * qˡ₁ + ℒⁱᵣ * qⁱ₁) / cᵖᵐ
     ϵT = convert(FT, 0.01) # minimum increment for second guess
     T₂ = T₁ + max(ϵT, ΔT / 2) # reduce the increment, recognizing it is an overshoot
-<<<<<<< HEAD
     # T₂ = T₁ + ΔT / 2 # reduce the increment, recognizing it is an overshoot
-    𝒰₂ = adjust_state(𝒰₁, T₂, thermo, equilibrium)
-=======
     𝒰₂ = adjust_state(𝒰₁, T₂, constants, equilibrium)
->>>>>>> 49f5bbc8
 
     # Initialize secant iteration
     r₁ = saturation_adjustment_residual(T₁, 𝒰₁, constants, equilibrium)
