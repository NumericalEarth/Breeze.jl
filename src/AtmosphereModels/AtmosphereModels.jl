--- conflicted
+++ resolved
@@ -20,18 +20,12 @@
 
     # Diagnostics (re-exported from Diagnostics submodule)
     PotentialTemperature,
-<<<<<<< HEAD
-    PotentialTemperatureField,
-    energy_density,
-    specific_energy,
-    compute_hydrostatic_pressure!
-=======
     VirtualPotentialTemperature,
     EquivalentPotentialTemperature,
     StabilityEquivalentPotentialTemperature,
     LiquidIcePotentialTemperature,
-    StaticEnergy
->>>>>>> f0df2a3a
+    StaticEnergy,
+    compute_hydrostatic_pressure
 
 using DocStringExtensions: TYPEDSIGNATURES
 using Adapt: Adapt, adapt
