using Oceananigans.Advection: div_𝐯u, div_𝐯v, div_𝐯w, div_Uc
using Oceananigans.Coriolis: x_f_cross_U, y_f_cross_U, z_f_cross_U
using Oceananigans.Operators: ∂xᶠᶜᶜ, ∂yᶜᶠᶜ, ∂zᶜᶜᶠ, ℑzᵃᵃᶜ, ℑzᵃᵃᶠ
using Oceananigans.Utils: sum_of_velocities

@inline ∂ⱼ_𝒯₁ⱼ(i, j, k, grid, args...) = zero(grid)
@inline ∂ⱼ_𝒯₂ⱼ(i, j, k, grid, args...) = zero(grid)
@inline ∂ⱼ_𝒯₃ⱼ(i, j, k, grid, args...) = zero(grid)

"""
    ∇_dot_Jᶜ(i, j, k, grid, density, closure::AbstractTurbulenceClosure, closure_fields,
             id, c, clock, model_fields, buoyancy)

Return the discrete divergence of the dynamic scalar flux `Jᶜ = ρ jᶜ`,
where `jᶜ` is the "kinematic scalar flux", using area-weighted differences divided by cell volume.
Similar to Oceananigans' `∇_dot_qᶜ` signature with the additional density factor `ρ`, where in
Oceananigans `qᶜ` is the kinematic tracer flux.
"""
@inline ∇_dot_Jᶜ(i, j, k, grid, args...) = zero(grid)

#####
##### Some key functions
#####

@inline function ρ_bᶜᶜᶠ(i, j, k, grid, ρ, T, q, formulation, thermo)
    ρᶜᶜᶠ = ℑzᵃᵃᶠ(i, j, k, grid, ρ)
    bᶜᶜᶠ = ℑzᵃᵃᶠ(i, j, k, grid, buoyancy, formulation, T, q, thermo)
    return ρᶜᶜᶠ * bᶜᶜᶠ
end

@inline function ρ_w_bᶜᶜᶠ(i, j, k, grid, w, ρ, T, q, formulation, thermo)
    ρ_b = ρ_bᶜᶜᶠ(i, j, k, grid, ρ, T, q, formulation, thermo)
    return @inbounds ρ_b * w[i, j, k]
end

# Note: these are unused currently
hydrostatic_pressure_gradient_x(i, j, k, grid, pₕ′) = ∂xᶠᶜᶜ(i, j, k, grid, pₕ′)
hydrostatic_pressure_gradient_y(i, j, k, grid, pₕ′) = ∂yᶜᶠᶜ(i, j, k, grid, pₕ′)

@inline function x_momentum_tendency(i, j, k, grid,
                                     reference_density,
                                     advection,
                                     velocities,
                                     closure,
                                     closure_fields,
                                     momentum,
                                     coriolis,
                                     clock,
                                     model_fields,
                                     ρu_forcing)

    return ( - div_𝐯u(i, j, k, grid, advection, velocities, momentum.ρu)
             - x_f_cross_U(i, j, k, grid, coriolis, momentum)
             - ∂ⱼ_𝒯₁ⱼ(i, j, k, grid, reference_density, closure, closure_fields, clock, model_fields, nothing)
             + ρu_forcing(i, j, k, grid, clock, model_fields))
end

@inline function y_momentum_tendency(i, j, k, grid,
                                     reference_density,
                                     advection,
                                     velocities,
                                     closure,
                                     closure_fields,
                                     momentum,
                                     coriolis,
                                     clock,
                                     model_fields,
                                     ρv_forcing)

    return ( - div_𝐯v(i, j, k, grid, advection, velocities, momentum.ρv)
             - y_f_cross_U(i, j, k, grid, coriolis, momentum)
             - ∂ⱼ_𝒯₂ⱼ(i, j, k, grid, reference_density, closure, closure_fields, clock, model_fields, nothing)
             + ρv_forcing(i, j, k, grid, clock, model_fields))
end

@inline function z_momentum_tendency(i, j, k, grid,
                                     density,
                                     advection,
                                     velocities,
                                     closure,
                                     closure_fields,
                                     momentum,
                                     coriolis,
                                     clock,
                                     model_fields,
                                     ρw_forcing,
                                     formulation,
                                     temperature,
                                     moisture_mass_fraction,
                                     thermo)


    return ( - div_𝐯w(i, j, k, grid, advection, velocities, momentum.ρw)
             + ρ_bᶜᶜᶠ(i, j, k, grid, density, temperature, moisture_mass_fraction, formulation, thermo)
             - z_f_cross_U(i, j, k, grid, coriolis, momentum)
             - ∂ⱼ_𝒯₃ⱼ(i, j, k, grid, density, closure, closure_fields, clock, model_fields, nothing)
             + ρw_forcing(i, j, k, grid, clock, model_fields))
end

@inline function scalar_tendency(i, j, k, grid,
                                 scalar,
                                 id,
                                 name,
                                 scalar_forcing,
                                 formulation,
                                 thermo,
                                 energy_density,
                                 moisture_density,
                                 advection,
                                 velocities,
                                 microphysics,
                                 microphysical_fields,
                                 closure,
                                 closure_fields,
                                 clock,
                                 model_fields)

    Uᵖ = microphysical_velocities(microphysics, name)
    Uᵗ = sum_of_velocities(velocities, Uᵖ)
    density = formulation.reference_state.density

    𝒰 = diagnose_thermodynamic_state(i, j, k, grid,
                                     formulation,
                                     microphysics,
                                     microphysical_fields,
                                     thermo,
                                     energy_density,
                                     moisture_density)

    return ( - div_Uc(i, j, k, grid, advection, Uᵗ, scalar)
             - ∇_dot_Jᶜ(i, j, k, grid, density, closure, closure_fields, id, scalar, clock, model_fields, nothing)
             + microphysical_tendency(i, j, k, grid, microphysics, name, microphysical_fields, 𝒰, thermo)
             + scalar_forcing(i, j, k, grid, clock, model_fields))
end

@inline function moist_static_energy_tendency(i, j, k, grid,
                                              id,
                                              energy,
                                              ρe_forcing,
                                              formulation,
                                              thermo,
                                              energy_density,
                                              moisture_density,
                                              advection,
                                              velocities,
                                              microphysics,
                                              microphysical_fields,
                                              closure,
                                              closure_fields,
                                              clock,
                                              model_fields,
                                              temperature,
<<<<<<< HEAD
                                              moisture_mass_fraction,
                                              thermo,
                                              microphysical_fields,
                                              microphysics,
                                              radiative_transfer)
=======
                                              moisture_mass_fraction)

    𝒰 = diagnose_thermodynamic_state(i, j, k, grid, formulation,
                                     microphysics, microphysical_fields,
                                     thermo, energy_density, moisture_density)

    density = formulation.reference_state.density
>>>>>>> 738fb335

    # Compute the buoyancy flux term, ρᵣ w b
    buoyancy_flux = ℑzᵃᵃᶜ(i, j, k, grid, ρ_w_bᶜᶜᶠ, velocities.w, density,
                          temperature, moisture_mass_fraction, formulation, thermo)

    # Compute radiative heating if radiative transfer is enabled
    radiative_heating = if radiative_transfer === nothing
        zero(eltype(energy_density))
    else
        # Call radiative heating rate function
        # Note: This will be available when RRTMGP extension is loaded
        _radiative_heating_rate(i, j, k, grid, radiative_transfer, reference_density, thermo)
    end

    return ( - div_Uc(i, j, k, grid, advection, velocities, energy_density)
             + buoyancy_flux
<<<<<<< HEAD
             - ∇_dot_Jᶜ(i, j, k, grid, reference_density, closure, closure_fields, id, energy, clock, model_fields, nothing)
             # + microphysical_energy_tendency(i, j, k, grid, formulation, microphysics, microphysical_fields)
             + ρe_forcing(i, j, k, grid, clock, model_fields)
             + radiative_heating)
=======
             - ∇_dot_Jᶜ(i, j, k, grid, density, closure, closure_fields, id, energy, clock, model_fields, nothing)
             + microphysical_tendency(i, j, k, grid, microphysics, Val(:ρe), microphysical_fields, 𝒰, thermo)
             + ρe_forcing(i, j, k, grid, clock, model_fields))
>>>>>>> 738fb335
end<|MERGE_RESOLUTION|>--- conflicted
+++ resolved
@@ -150,45 +150,22 @@
                                               clock,
                                               model_fields,
                                               temperature,
-<<<<<<< HEAD
                                               moisture_mass_fraction,
-                                              thermo,
-                                              microphysical_fields,
-                                              microphysics,
-                                              radiative_transfer)
-=======
-                                              moisture_mass_fraction)
+                                              radiation_flux)
 
     𝒰 = diagnose_thermodynamic_state(i, j, k, grid, formulation,
                                      microphysics, microphysical_fields,
                                      thermo, energy_density, moisture_density)
 
     density = formulation.reference_state.density
->>>>>>> 738fb335
 
     # Compute the buoyancy flux term, ρᵣ w b
     buoyancy_flux = ℑzᵃᵃᶜ(i, j, k, grid, ρ_w_bᶜᶜᶠ, velocities.w, density,
                           temperature, moisture_mass_fraction, formulation, thermo)
 
-    # Compute radiative heating if radiative transfer is enabled
-    radiative_heating = if radiative_transfer === nothing
-        zero(eltype(energy_density))
-    else
-        # Call radiative heating rate function
-        # Note: This will be available when RRTMGP extension is loaded
-        _radiative_heating_rate(i, j, k, grid, radiative_transfer, reference_density, thermo)
-    end
-
     return ( - div_Uc(i, j, k, grid, advection, velocities, energy_density)
              + buoyancy_flux
-<<<<<<< HEAD
-             - ∇_dot_Jᶜ(i, j, k, grid, reference_density, closure, closure_fields, id, energy, clock, model_fields, nothing)
-             # + microphysical_energy_tendency(i, j, k, grid, formulation, microphysics, microphysical_fields)
-             + ρe_forcing(i, j, k, grid, clock, model_fields)
-             + radiative_heating)
-=======
              - ∇_dot_Jᶜ(i, j, k, grid, density, closure, closure_fields, id, energy, clock, model_fields, nothing)
              + microphysical_tendency(i, j, k, grid, microphysics, Val(:ρe), microphysical_fields, 𝒰, thermo)
              + ρe_forcing(i, j, k, grid, clock, model_fields))
->>>>>>> 738fb335
 end