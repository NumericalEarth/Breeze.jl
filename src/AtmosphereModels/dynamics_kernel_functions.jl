using Oceananigans.Advection: div_𝐯u, div_𝐯v, div_𝐯w
using Oceananigans.Coriolis: x_f_cross_U, y_f_cross_U, z_f_cross_U
using Oceananigans.Operators: ∂xᶠᶜᶜ, ∂yᶜᶠᶜ, ∂zᶜᶜᶠ, ℑzᵃᵃᶜ, ℑzᵃᵃᶠ
using Oceananigans.Utils: sum_of_velocities

# Fallback kernel functions
@inline ∂ⱼ_𝒯₁ⱼ(i, j, k, grid, args...) = zero(grid)
@inline ∂ⱼ_𝒯₂ⱼ(i, j, k, grid, args...) = zero(grid)
@inline ∂ⱼ_𝒯₃ⱼ(i, j, k, grid, args...) = zero(grid)
@inline div_ρUc(i, j, k, grid, args...) = zero(grid)

"""
    ∇_dot_Jᶜ(i, j, k, grid, density, closure::AbstractTurbulenceClosure, closure_fields,
             id, c, clock, model_fields, buoyancy)

Return the discrete divergence of the dynamic scalar flux `Jᶜ = ρ jᶜ`,
where `jᶜ` is the "kinematic scalar flux", using area-weighted differences divided by cell volume.
Similar to Oceananigans' `∇_dot_qᶜ` signature with the additional density factor `ρ`, where in
Oceananigans `qᶜ` is the kinematic tracer flux.
"""
@inline ∇_dot_Jᶜ(i, j, k, grid, args...) = zero(grid)

#####
##### Some key functions
#####

@inline function ρ_bᶜᶜᶜ(i, j, k, grid,
                        formulation::AnelasticFormulation,
                        reference_density,
                        temperature,
                        specific_moisture,
                        microphysics,
                        microphysical_fields,
                        constants)

    @inbounds begin
        qᵗ = specific_moisture[i, j, k]
        pᵣ = formulation.reference_state.pressure[i, j, k]
        T = temperature[i, j, k]
        ρᵣ = reference_density[i, j, k]
    end

    q = compute_moisture_fractions(i, j, k, grid, microphysics, ρᵣ, qᵗ, microphysical_fields)
    Rᵐ = mixture_gas_constant(q, constants)
    ρ = pᵣ / (Rᵐ * T)
    g = constants.gravitational_acceleration
    ρ′ = ρ - ρᵣ

    return - g * ρ′
end

@inline ρ_bᶜᶜᶠ(i, j, k, grid, args...) = ℑzᵃᵃᶠ(i, j, k, grid, ρ_bᶜᶜᶜ, args...)

@inline function ρ_w_bᶜᶜᶠ(i, j, k, grid, w, args...)
    ρ_b = ρ_bᶜᶜᶠ(i, j, k, grid, args...)
    return @inbounds ρ_b * w[i, j, k]
end

@inline function x_momentum_tendency(i, j, k, grid,
                                     reference_density,
                                     advection,
                                     velocities,
                                     closure,
                                     closure_fields,
                                     momentum,
                                     coriolis,
                                     clock,
                                     model_fields,
                                     ρu_forcing)

    return ( - div_𝐯u(i, j, k, grid, advection, momentum, velocities.u)
             - x_f_cross_U(i, j, k, grid, coriolis, momentum)
             - ∂ⱼ_𝒯₁ⱼ(i, j, k, grid, reference_density, closure, closure_fields, clock, model_fields, nothing)
             + ρu_forcing(i, j, k, grid, clock, model_fields))
end

@inline function y_momentum_tendency(i, j, k, grid,
                                     reference_density,
                                     advection,
                                     velocities,
                                     closure,
                                     closure_fields,
                                     momentum,
                                     coriolis,
                                     clock,
                                     model_fields,
                                     ρv_forcing)

    return ( - div_𝐯v(i, j, k, grid, advection, momentum, velocities.v)
             - y_f_cross_U(i, j, k, grid, coriolis, momentum)
             - ∂ⱼ_𝒯₂ⱼ(i, j, k, grid, reference_density, closure, closure_fields, clock, model_fields, nothing)
             + ρv_forcing(i, j, k, grid, clock, model_fields))
end

@inline function z_momentum_tendency(i, j, k, grid,
                                     density,
                                     advection,
                                     velocities,
                                     closure,
                                     closure_fields,
                                     momentum,
                                     coriolis,
                                     clock,
                                     model_fields,
                                     ρw_forcing,
                                     formulation,
                                     temperature,
                                     specific_moisture,
                                     microphysics,
                                     microphysical_fields,
                                     constants)

    return ( - div_𝐯w(i, j, k, grid, advection, momentum, velocities.w)
             + ρ_bᶜᶜᶠ(i, j, k, grid, formulation, density, temperature,
                      specific_moisture, microphysics, microphysical_fields, constants)
             - z_f_cross_U(i, j, k, grid, coriolis, momentum)
             - ∂ⱼ_𝒯₃ⱼ(i, j, k, grid, density, closure, closure_fields, clock, model_fields, nothing)
             + ρw_forcing(i, j, k, grid, clock, model_fields))
end

@inline function scalar_tendency(i, j, k, grid,
                                 c,
                                 id,
                                 name,
                                 c_forcing,
                                 advection,
                                 formulation,
                                 constants,
                                 specific_moisture,
                                 velocities,
                                 microphysics,
                                 microphysical_fields,
                                 closure,
                                 closure_fields,
                                 clock,
                                 model_fields)

    # TODO fix this
    Uᵖ = microphysical_velocities(microphysics, name)
    Uᵗ = sum_of_velocities(velocities, Uᵖ)
    ρ = formulation.reference_state.density
    diffusive_flux_buoyancy = AtmosphereModelBuoyancy(formulation, constants)

    𝒰 = diagnose_thermodynamic_state(i, j, k, grid,
                                     formulation,
                                     microphysics,
                                     microphysical_fields,
                                     constants,
                                     specific_moisture)

<<<<<<< HEAD
@inline function moist_static_energy_tendency(i, j, k, grid,
                                              id,
                                              energy,
                                              ρe_forcing,
                                              formulation,
                                              thermo,
                                              energy_density,
                                              moisture_density,
                                              advection,
                                              velocities,
                                              microphysics,
                                              microphysical_fields,
                                              closure,
                                              closure_fields,
                                              clock,
                                              model_fields,
                                              temperature,
                                              moisture_mass_fraction,
                                              radiation_flux)

    𝒰 = diagnose_thermodynamic_state(i, j, k, grid, formulation,
                                     microphysics, microphysical_fields,
                                     thermo, energy_density, moisture_density)

    density = formulation.reference_state.density

    # Compute the buoyancy flux term, ρᵣ w b
    buoyancy_flux = ℑzᵃᵃᶜ(i, j, k, grid, ρ_w_bᶜᶜᶠ, velocities.w, density,
                          temperature, moisture_mass_fraction, formulation, thermo)

    return ( - div_Uc(i, j, k, grid, advection, velocities, energy_density)
             + buoyancy_flux
             - ∇_dot_Jᶜ(i, j, k, grid, density, closure, closure_fields, id, energy, clock, model_fields, nothing)
             + microphysical_tendency(i, j, k, grid, microphysics, Val(:ρe), microphysical_fields, 𝒰, thermo)
             + ρe_forcing(i, j, k, grid, clock, model_fields))
=======
    return ( - div_ρUc(i, j, k, grid, advection, ρ, Uᵗ, c)
             - ∇_dot_Jᶜ(i, j, k, grid, ρ, closure, closure_fields, id, c, clock, model_fields, diffusive_flux_buoyancy)
             + microphysical_tendency(i, j, k, grid, microphysics, name, microphysical_fields, 𝒰, constants)
             + c_forcing(i, j, k, grid, clock, model_fields))
>>>>>>> 45f323f2
end<|MERGE_RESOLUTION|>--- conflicted
+++ resolved
@@ -148,46 +148,8 @@
                                      constants,
                                      specific_moisture)
 
-<<<<<<< HEAD
-@inline function moist_static_energy_tendency(i, j, k, grid,
-                                              id,
-                                              energy,
-                                              ρe_forcing,
-                                              formulation,
-                                              thermo,
-                                              energy_density,
-                                              moisture_density,
-                                              advection,
-                                              velocities,
-                                              microphysics,
-                                              microphysical_fields,
-                                              closure,
-                                              closure_fields,
-                                              clock,
-                                              model_fields,
-                                              temperature,
-                                              moisture_mass_fraction,
-                                              radiation_flux)
-
-    𝒰 = diagnose_thermodynamic_state(i, j, k, grid, formulation,
-                                     microphysics, microphysical_fields,
-                                     thermo, energy_density, moisture_density)
-
-    density = formulation.reference_state.density
-
-    # Compute the buoyancy flux term, ρᵣ w b
-    buoyancy_flux = ℑzᵃᵃᶜ(i, j, k, grid, ρ_w_bᶜᶜᶠ, velocities.w, density,
-                          temperature, moisture_mass_fraction, formulation, thermo)
-
-    return ( - div_Uc(i, j, k, grid, advection, velocities, energy_density)
-             + buoyancy_flux
-             - ∇_dot_Jᶜ(i, j, k, grid, density, closure, closure_fields, id, energy, clock, model_fields, nothing)
-             + microphysical_tendency(i, j, k, grid, microphysics, Val(:ρe), microphysical_fields, 𝒰, thermo)
-             + ρe_forcing(i, j, k, grid, clock, model_fields))
-=======
     return ( - div_ρUc(i, j, k, grid, advection, ρ, Uᵗ, c)
              - ∇_dot_Jᶜ(i, j, k, grid, ρ, closure, closure_fields, id, c, clock, model_fields, diffusive_flux_buoyancy)
              + microphysical_tendency(i, j, k, grid, microphysics, name, microphysical_fields, 𝒰, constants)
              + c_forcing(i, j, k, grid, clock, model_fields))
->>>>>>> 45f323f2
 end