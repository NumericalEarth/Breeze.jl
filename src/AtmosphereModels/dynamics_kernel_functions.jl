using Oceananigans.Advection: div_𝐯u, div_𝐯v, div_𝐯w, div_Uc
using Oceananigans.Coriolis: x_f_cross_U, y_f_cross_U, z_f_cross_U
using Oceananigans.Operators: ∂xᶠᶜᶜ, ∂yᶜᶠᶜ, ∂zᶜᶜᶠ, ℑzᵃᵃᶜ, ℑzᵃᵃᶠ

@inline ∂ⱼ_𝒯₁ⱼ(args...) = 0
@inline ∂ⱼ_𝒯₂ⱼ(args...) = 0
@inline ∂ⱼ_𝒯₃ⱼ(args...) = 0
@inline ∇_dot_Jᶜ(args...) = 0

#####
##### Some key functions
#####

@inline function ρ_bᶜᶜᶠ(i, j, k, grid, ρ, T, q, formulation, thermo)
    ρᶜᶜᶠ = ℑzᵃᵃᶠ(i, j, k, grid, ρ)
    bᶜᶜᶠ = ℑzᵃᵃᶠ(i, j, k, grid, buoyancy, formulation, T, q, thermo)
    return ρᶜᶜᶠ * bᶜᶜᶠ
end

@inline function ρ_w_bᶜᶜᶠ(i, j, k, grid, w, ρ, T, q, formulation, thermo)
    ρ_b = ρ_bᶜᶜᶠ(i, j, k, grid, ρ, T, q, formulation, thermo)
    return @inbounds ρ_b * w[i, j, k]
end

# Note: these are unused currently
hydrostatic_pressure_gradient_x(i, j, k, grid, pₕ′) = ∂xᶠᶜᶜ(i, j, k, grid, pₕ′)
hydrostatic_pressure_gradient_y(i, j, k, grid, pₕ′) = ∂yᶜᶠᶜ(i, j, k, grid, pₕ′)

@inline function x_momentum_tendency(i, j, k, grid,
                                     advection,
                                     velocities,
                                     closure,
                                     diffusivity_fields,
                                     momentum,
                                     coriolis,
                                     clock,
                                     model_fields,
                                     ρu_forcing)

    buoyancy = nothing

    return ( - div_𝐯u(i, j, k, grid, advection, velocities, momentum.ρu)
             - x_f_cross_U(i, j, k, grid, coriolis, momentum)
<<<<<<< HEAD
             - ∂ⱼ_𝒯₁ⱼ(i, j, k, grid, reference_density, closure, diffusivity_fields, clock, model_fields, buoyancy)
             # - hydrostatic_pressure_gradient_x(i, j, k, grid, hydrostatic_pressure_anomaly)
             + forcing(i, j, k, grid, clock, model_fields))
=======
             + ρu_forcing(i, j, k, grid, clock, model_fields))
>>>>>>> 020a61af
end

@inline function y_momentum_tendency(i, j, k, grid,
                                     advection,
                                     velocities,
                                     closure,
                                     diffusivity_fields,
                                     momentum,
                                     coriolis,
                                     clock,
                                     model_fields,
                                     ρv_forcing)

    buoyancy = nothing

    return ( - div_𝐯v(i, j, k, grid, advection, velocities, momentum.ρv)
             - y_f_cross_U(i, j, k, grid, coriolis, momentum)
<<<<<<< HEAD
             - ∂ⱼ_𝒯₂ⱼ(i, j, k, grid, reference_density, closure, diffusivity_fields, clock, model_fields, buoyancy)
             # - hydrostatic_pressure_gradient_y(i, j, k, grid, hydrostatic_pressure_anomaly)
             + forcing(i, j, k, grid, clock, model_fields))
=======
             + ρv_forcing(i, j, k, grid, clock, model_fields))
>>>>>>> 020a61af
end

@inline function z_momentum_tendency(i, j, k, grid,
                                     advection,
                                     velocities,
                                     closure,
                                     diffusivity_fields,
                                     momentum,
                                     coriolis,
                                     clock,
                                     model_fields,
                                     ρw_forcing,
                                     reference_density,
                                     formulation,
                                     temperature,
                                     moisture_mass_fraction,
                                     thermo)

    buoyancy = nothing
    visc = closure === nothing ? zero(@inbounds momentum.ρw[i, j, k]) :

    return ( - div_𝐯w(i, j, k, grid, advection, velocities, momentum.ρw)
             + ρ_bᶜᶜᶠ(i, j, k, grid, reference_density, temperature, moisture_mass_fraction, formulation, thermo)
<<<<<<< HEAD
             - z_f_cross_U(i, j, k, grid, coriolis, momentum)
             - ∂ⱼ_𝒯₃ⱼ(i, j, k, grid, reference_density, closure, diffusivity_fields, clock, model_fields, buoyancy)
             + forcing(i, j, k, grid, clock, model_fields))
=======
             + ρw_forcing(i, j, k, grid, clock, model_fields))
>>>>>>> 020a61af
end

@inline function scalar_tendency(i, j, k, grid,
                                 scalar,
<<<<<<< HEAD
                                 scalar_id,
                                 forcing,
                                 reference_density,
=======
                                 scalar_forcing,
>>>>>>> 020a61af
                                 advection,
                                 velocities,
                                 closure,
                                 diffusivity_fields,
                                 clock,
                                 model_fields)

    buoyancy = nothing

    return ( - div_Uc(i, j, k, grid, advection, velocities, scalar)
<<<<<<< HEAD
             - ∇_dot_Jᶜ(i, j, k, grid, reference_density, closure, diffusivity_fields, scalar_id, scalar, clock, model_fields, buoyancy)
             + forcing(i, j, k, grid, clock, model_fields))
end

@inline function moist_static_energy_tendency(i, j, k, grid,
                                              energy_density,
                                              energy_id,
                                              energy,
                                              forcing,
                                              reference_density,
=======
             + scalar_forcing(i, j, k, grid, clock, model_fields))
end

@inline function moist_static_energy_tendency(i, j, k, grid,
                                              moist_static_energy,
                                              ρe_forcing,
>>>>>>> 020a61af
                                              advection,
                                              velocities,
                                              closure,
                                              diffusivity_fields,
                                              clock,
                                              model_fields,
                                              formulation,
                                              temperature,
                                              moisture_mass_fraction,
                                              thermo,
                                              microphysical_fields,
                                              microphysics)

    # Compute the buoyancy flux term, ρᵣ w b
    buoyancy_flux = ℑzᵃᵃᶜ(i, j, k, grid, ρ_w_bᶜᶜᶠ, velocities.w, reference_density,
                          temperature, moisture_mass_fraction, formulation, thermo)

    buoyancy = nothing

    return ( - div_Uc(i, j, k, grid, advection, velocities, energy_density)
             + buoyancy_flux
             - ∇_dot_Jᶜ(i, j, k, grid, reference_density, closure, diffusivity_fields, energy_id, energy, clock, model_fields, buoyancy)
             # + microphysical_energy_tendency(i, j, k, grid, formulation, microphysics, microphysical_fields)
             + ρe_forcing(i, j, k, grid, clock, model_fields))
end<|MERGE_RESOLUTION|>--- conflicted
+++ resolved
@@ -41,13 +41,9 @@
 
     return ( - div_𝐯u(i, j, k, grid, advection, velocities, momentum.ρu)
              - x_f_cross_U(i, j, k, grid, coriolis, momentum)
-<<<<<<< HEAD
              - ∂ⱼ_𝒯₁ⱼ(i, j, k, grid, reference_density, closure, diffusivity_fields, clock, model_fields, buoyancy)
              # - hydrostatic_pressure_gradient_x(i, j, k, grid, hydrostatic_pressure_anomaly)
-             + forcing(i, j, k, grid, clock, model_fields))
-=======
              + ρu_forcing(i, j, k, grid, clock, model_fields))
->>>>>>> 020a61af
 end
 
 @inline function y_momentum_tendency(i, j, k, grid,
@@ -65,13 +61,9 @@
 
     return ( - div_𝐯v(i, j, k, grid, advection, velocities, momentum.ρv)
              - y_f_cross_U(i, j, k, grid, coriolis, momentum)
-<<<<<<< HEAD
              - ∂ⱼ_𝒯₂ⱼ(i, j, k, grid, reference_density, closure, diffusivity_fields, clock, model_fields, buoyancy)
              # - hydrostatic_pressure_gradient_y(i, j, k, grid, hydrostatic_pressure_anomaly)
-             + forcing(i, j, k, grid, clock, model_fields))
-=======
              + ρv_forcing(i, j, k, grid, clock, model_fields))
->>>>>>> 020a61af
 end
 
 @inline function z_momentum_tendency(i, j, k, grid,
@@ -95,24 +87,16 @@
 
     return ( - div_𝐯w(i, j, k, grid, advection, velocities, momentum.ρw)
              + ρ_bᶜᶜᶠ(i, j, k, grid, reference_density, temperature, moisture_mass_fraction, formulation, thermo)
-<<<<<<< HEAD
              - z_f_cross_U(i, j, k, grid, coriolis, momentum)
              - ∂ⱼ_𝒯₃ⱼ(i, j, k, grid, reference_density, closure, diffusivity_fields, clock, model_fields, buoyancy)
-             + forcing(i, j, k, grid, clock, model_fields))
-=======
              + ρw_forcing(i, j, k, grid, clock, model_fields))
->>>>>>> 020a61af
 end
 
 @inline function scalar_tendency(i, j, k, grid,
                                  scalar,
-<<<<<<< HEAD
                                  scalar_id,
-                                 forcing,
+                                 scalar_forcing,
                                  reference_density,
-=======
-                                 scalar_forcing,
->>>>>>> 020a61af
                                  advection,
                                  velocities,
                                  closure,
@@ -123,7 +107,6 @@
     buoyancy = nothing
 
     return ( - div_Uc(i, j, k, grid, advection, velocities, scalar)
-<<<<<<< HEAD
              - ∇_dot_Jᶜ(i, j, k, grid, reference_density, closure, diffusivity_fields, scalar_id, scalar, clock, model_fields, buoyancy)
              + forcing(i, j, k, grid, clock, model_fields))
 end
@@ -132,16 +115,8 @@
                                               energy_density,
                                               energy_id,
                                               energy,
-                                              forcing,
+                                              ρe_forcing,
                                               reference_density,
-=======
-             + scalar_forcing(i, j, k, grid, clock, model_fields))
-end
-
-@inline function moist_static_energy_tendency(i, j, k, grid,
-                                              moist_static_energy,
-                                              ρe_forcing,
->>>>>>> 020a61af
                                               advection,
                                               velocities,
                                               closure,
