using ..Thermodynamics:
    Thermodynamics,
    mixture_heat_capacity,
    mixture_gas_constant

using Oceananigans.Architectures: architecture
using Oceananigans.BoundaryConditions: fill_halo_regions!, compute_x_bcs!, compute_y_bcs!, compute_z_bcs!
using Oceananigans.TurbulenceClosures: compute_diffusivities!
using Oceananigans.ImmersedBoundaries: mask_immersed_field!
using Oceananigans.Utils: launch!

import Oceananigans.TimeSteppers: update_state!, compute_flux_bc_tendencies!

const AnelasticModel = AtmosphereModel{<:AnelasticFormulation}

function update_state!(model::AnelasticModel, callbacks=[]; compute_tendencies=true)
    tracer_density_to_specific!(model) # convert tracer density to specific tracer distribution
    fill_halo_regions!(prognostic_fields(model), model.clock, fields(model), async=true)
    compute_auxiliary_variables!(model)
<<<<<<< HEAD
    update_radiation!(model.radiative_transfer, model)
=======
    compute_forcings!(model)
>>>>>>> 38b57132
    compute_tendencies && compute_tendencies!(model)
    tracer_specific_to_density!(model) # convert specific tracer distribution to tracer density
    return nothing
end

#####
##### Compute forcing-specific quantities (e.g., horizontal averages for subsidence)
#####

using ..Forcings: compute_forcing!

"""
    compute_forcings!(model)

Compute forcing-specific quantities needed before tendency calculation.
For example, `SubsidenceForcing` requires horizontal averages of the
fields being advected.
"""
function compute_forcings!(model)
    for forcing in model.forcing
        compute_forcing!(forcing)
    end
    return nothing
end

tracer_density_to_specific!(model) = tracer_density_to_specific!(model.tracers, model.formulation.reference_state.density)
tracer_specific_to_density!(model) = tracer_specific_to_density!(model.tracers, model.formulation.reference_state.density)

function tracer_density_to_specific!(tracers, density)
    # TODO: do all tracers a single kernel
    for ρc in tracers
        parent(ρc) ./= parent(density)
    end
    return nothing
end

function tracer_specific_to_density!(tracers, density)
    # TODO: do all tracers a single kernel
    for c in tracers
        parent(c) .*= parent(density)
    end
    return nothing
end

"""
    $(TYPEDSIGNATURES)

Compute auxiliary model variables:

- velocities from momentum and density (eg ``u = ρu / ρ``)

- thermodynamic variables from the prognostic thermodynamic state,
    * temperature ``T``, possibly involving saturation adjustment
    * specific thermodynamic variable (``e = ρe / ρ`` or ``θ = ρθ / ρ``)
    * moisture mass fraction ``qᵗ = ρqᵗ / ρ``


"""
function compute_auxiliary_variables!(model)
    grid = model.grid
    arch = grid.architecture

    launch!(arch, grid, :xyz,
            _compute_velocities!,
            model.velocities,
            grid,
            model.formulation,
            model.momentum)

    fill_halo_regions!(model.velocities)
    foreach(mask_immersed_field!, model.velocities)

    # Dispatch on thermodynamics type
    compute_auxiliary_thermodynamic_variables!(model)

    # Compute diffusivities
    compute_diffusivities!(model.closure_fields, model.closure, model)

    # TODO: should we mask the auxiliary variables? They can also be masked in the kernel

    return nothing
end

function compute_auxiliary_thermodynamic_variables!(model::AtmosphereModel)
    grid = model.grid
    arch = grid.architecture

    launch!(arch, grid, :xyz,
            _compute_auxiliary_thermodynamic_variables!,
            model.temperature,
            model.specific_moisture,
            model.formulation,
            grid,
            model.thermodynamic_constants,
            model.microphysics,
            model.microphysical_fields,
            model.moisture_density)

    fill_halo_regions!(model.temperature)
    fill_halo_regions!(model.specific_moisture)
    fill_halo_regions!(model.microphysical_fields)
    fill_halo_regions!(model.formulation.thermodynamics)

    return nothing
end

@kernel function _compute_velocities!(velocities, grid, formulation, momentum)
    i, j, k = @index(Global, NTuple)

    @inbounds begin
        ρu = momentum.ρu[i, j, k]
        ρv = momentum.ρv[i, j, k]
        ρw = momentum.ρw[i, j, k]

        ρᶜ = formulation.reference_state.density[i, j, k]
        ρᶠ = ℑzᵃᵃᶠ(i, j, k, grid, formulation.reference_state.density)

        velocities.u[i, j, k] = ρu / ρᶜ
        velocities.v[i, j, k] = ρv / ρᶜ
        velocities.w[i, j, k] = ρw / ρᶠ
    end
end

@kernel function _compute_auxiliary_thermodynamic_variables!(temperature,
                                                             specific_moisture,
                                                             formulation,
                                                             grid,
                                                             constants,
                                                             microphysics,
                                                             microphysical_fields,
                                                             moisture_density)
    i, j, k = @index(Global, NTuple)

    compute_auxiliary_thermodynamic_variables!(formulation, i, j, k, grid)

    @inbounds begin
        ρ = formulation.reference_state.density[i, j, k]
        ρqᵗ = moisture_density[i, j, k]
        qᵗ = ρqᵗ / ρ
        specific_moisture[i, j, k] = qᵗ
    end

    𝒰₀ = diagnose_thermodynamic_state(i, j, k, grid,
                                      formulation,
                                      microphysics,
                                      microphysical_fields,
                                      constants,
                                      specific_moisture)

    # Adjust the thermodynamic state if using a microphysics scheme
    # that invokes saturation adjustment
    𝒰₁ = maybe_adjust_thermodynamic_state(𝒰₀, microphysics, microphysical_fields, qᵗ, constants)

    update_microphysical_fields!(microphysical_fields, microphysics,
                                 i, j, k, grid,
                                 ρ, 𝒰₁, constants)
                                 
    T = Thermodynamics.temperature(𝒰₁, constants)
    @inbounds temperature[i, j, k] = T
end

@kernel function _compute_potential_temperature_auxiliary_variables!(temperature,
                                                                     potential_temperature,
                                                                     specific_moisture,
                                                                     grid,
                                                                     constants,
                                                                     formulation,
                                                                     microphysics,
                                                                     microphysical_fields,
                                                                     liquid_ice_potential_temperature_density,
                                                                     moisture_density)
    i, j, k = @index(Global, NTuple)

    @inbounds begin
        ρθ = liquid_ice_potential_temperature_density[i, j, k]
        ρqᵗ = moisture_density[i, j, k]
        ρ = formulation.reference_state.density[i, j, k]

        θ = ρθ / ρ
        qᵗ = ρqᵗ / ρ
        potential_temperature[i, j, k] = θ
        specific_moisture[i, j, k] = qᵗ
    end

    𝒰₀ = diagnose_thermodynamic_state(i, j, k, grid,
                                      formulation,
                                      microphysics,
                                      microphysical_fields,
                                      constants,
                                      specific_moisture)

    # Adjust the thermodynamic state if using a microphysics scheme
    # that invokes saturation adjustment
    𝒰₁ = maybe_adjust_thermodynamic_state(𝒰₀, microphysics, microphysical_fields, qᵗ, constants)

    update_microphysical_fields!(microphysical_fields, microphysics,
                                 i, j, k, grid,
                                 ρ, 𝒰₁, constants)
                                 
    T = Thermodynamics.temperature(𝒰₁, constants)
    @inbounds temperature[i, j, k] = T
end

function compute_tendencies!(model::AnelasticModel)
    grid = model.grid
    arch = grid.architecture
    Gρu = model.timestepper.Gⁿ.ρu
    Gρv = model.timestepper.Gⁿ.ρv
    Gρw = model.timestepper.Gⁿ.ρw

    model_fields = fields(model)

    #####
    ##### Momentum tendencies
    #####

    momentum_args = (
        model.formulation.reference_state.density,
        model.advection.momentum,
        model.velocities,
        model.closure,
        model.closure_fields,
        model.momentum,
        model.coriolis,
        model.clock,
        model_fields)

    u_args = tuple(momentum_args..., model.forcing.ρu)
    v_args = tuple(momentum_args..., model.forcing.ρv)

    # Extra arguments for vertical velocity are required to compute
    # buoyancy:
    w_args = tuple(momentum_args..., model.forcing.ρw,
                   model.formulation,
                   model.temperature,
                   model.specific_moisture,
                   model.microphysics,
                   model.microphysical_fields,
                   model.thermodynamic_constants)

    launch!(arch, grid, :xyz, compute_x_momentum_tendency!, Gρu, grid, u_args)
    launch!(arch, grid, :xyz, compute_y_momentum_tendency!, Gρv, grid, v_args)
    launch!(arch, grid, :xyz, compute_z_momentum_tendency!, Gρw, grid, w_args)

    # Arguments common to energy density, moisture density, and tracer density tendencies:
    common_args = (
        model.formulation,
        model.thermodynamic_constants,
        model.specific_moisture,
        model.velocities,
        model.microphysics,
        model.microphysical_fields,
        model.closure,
        model.closure_fields,
        model.clock,
        model_fields)

    #####
    ##### Thermodynamic density tendency (dispatches on thermodynamics type)
    #####

    compute_thermodynamic_tendency!(model, common_args)

    #####
    ##### Moisture density tendency
    #####

    ρq_args = (
        model.specific_moisture,
        Val(2),
        Val(:ρqᵗ),
        model.forcing.ρqᵗ,
        model.advection.ρqᵗ,
        common_args...)

    Gρqᵗ = model.timestepper.Gⁿ.ρqᵗ
    launch!(arch, grid, :xyz, compute_scalar_tendency!, Gρqᵗ, grid, ρq_args)

    #####
    ##### Tracer density tendencies
    #####

    for (i, name) in enumerate(keys(model.tracers))
        ρc = model.tracers[name]

        scalar_args = (
            ρc,
            Val(i + 2),
            Val(name),
            model.forcing[name],
            model.advection[name],
            common_args...)

        Gρc = getproperty(model.timestepper.Gⁿ, name)
        launch!(arch, grid, :xyz, compute_scalar_tendency!, Gρc, grid, scalar_args)
    end

    return nothing
end

# See dynamics_kernel_functions.jl
@kernel function compute_scalar_tendency!(Gc, grid, args)
    i, j, k = @index(Global, NTuple)
    @inbounds Gc[i, j, k] = scalar_tendency(i, j, k, grid, args...)
end

@kernel function compute_static_energy_tendency!(Gρe, grid, args)
    i, j, k = @index(Global, NTuple)
    @inbounds Gρe[i, j, k] = static_energy_tendency(i, j, k, grid, args...)
end

@kernel function compute_potential_temperature_tendency!(Gρθ, grid, args)
    i, j, k = @index(Global, NTuple)
    @inbounds Gρθ[i, j, k] = potential_temperature_tendency(i, j, k, grid, args...)
end

@kernel function compute_x_momentum_tendency!(Gρu, grid, args)
    i, j, k = @index(Global, NTuple)
    @inbounds Gρu[i, j, k] = x_momentum_tendency(i, j, k, grid, args...)
end

@kernel function compute_y_momentum_tendency!(Gρv, grid, args)
    i, j, k = @index(Global, NTuple)
    @inbounds Gρv[i, j, k] = y_momentum_tendency(i, j, k, grid, args...)
end

@kernel function compute_z_momentum_tendency!(Gρw, grid, args)
    i, j, k = @index(Global, NTuple)
    @inbounds Gρw[i, j, k] = z_momentum_tendency(i, j, k, grid, args...)
end

"""
$(TYPEDSIGNATURES)

Apply boundary conditions by adding flux divergences to the right-hand-side.
"""
function compute_flux_bc_tendencies!(model::AtmosphereModel)

    Gⁿ = model.timestepper.Gⁿ
    arch  = model.architecture

    # Compute boundary flux contributions
    prognostic_model_fields = prognostic_fields(model)
    args = (arch, model.clock, fields(model))
    field_indices = 1:length(prognostic_model_fields)
    Gⁿ = model.timestepper.Gⁿ

    # TODO: should we call tracer_density_to_specific!(model) here?
    foreach(q -> compute_x_bcs!(Gⁿ[q], prognostic_model_fields[q], args...), field_indices)
    foreach(q -> compute_y_bcs!(Gⁿ[q], prognostic_model_fields[q], args...), field_indices)
    foreach(q -> compute_z_bcs!(Gⁿ[q], prognostic_model_fields[q], args...), field_indices)

    return nothing
end<|MERGE_RESOLUTION|>--- conflicted
+++ resolved
@@ -17,11 +17,8 @@
     tracer_density_to_specific!(model) # convert tracer density to specific tracer distribution
     fill_halo_regions!(prognostic_fields(model), model.clock, fields(model), async=true)
     compute_auxiliary_variables!(model)
-<<<<<<< HEAD
     update_radiation!(model.radiative_transfer, model)
-=======
     compute_forcings!(model)
->>>>>>> 38b57132
     compute_tendencies && compute_tendencies!(model)
     tracer_specific_to_density!(model) # convert specific tracer distribution to tracer density
     return nothing
