--- conflicted
+++ resolved
@@ -138,7 +138,6 @@
     ρq_args = tuple(ρqᵗ, Val(2), Fρqᵗ, scalar_args...)
     launch!(arch, grid, :xyz, compute_scalar_tendency!, Gρqᵗ, grid, ρq_args)
 
-<<<<<<< HEAD
     # Generic tracer tendencies (if any)
     for (i, name) in enumerate(keys(model.tracers))
         id = Val(i + 2)
@@ -147,15 +146,6 @@
         Fc = getproperty(model.forcing, name)
         args = tuple(c, id, Fc, scalar_args...)
         launch!(arch, grid, :xyz, compute_scalar_tendency!, Gc, grid, args)
-=======
-    # Compute tendencies for any user-specified tracers (generic scalars)
-    for name in propertynames(model.tracers)
-        Gc = getproperty(model.timestepper.Gⁿ, name)
-        c = getproperty(model.tracers, name)
-        Fc = getproperty(model.forcing, name)
-        c_args = tuple(c, Fc, scalar_args...)
-        launch!(arch, grid, :xyz, compute_scalar_tendency!, Gc, grid, c_args)
->>>>>>> 020a61af
     end
 
     return nothing
