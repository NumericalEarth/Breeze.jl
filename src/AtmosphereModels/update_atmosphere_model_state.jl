using ..Thermodynamics:
    Thermodynamics,
    mixture_heat_capacity,
    mixture_gas_constant

using Oceananigans.Architectures: architecture
using Oceananigans.BoundaryConditions: fill_halo_regions!, compute_x_bcs!, compute_y_bcs!, compute_z_bcs!
using Oceananigans.TurbulenceClosures: compute_diffusivities!
using Oceananigans.ImmersedBoundaries: mask_immersed_field!
using Oceananigans.Utils: launch!

import Oceananigans.TimeSteppers: update_state!, compute_flux_bc_tendencies!

const AnelasticModel = AtmosphereModel{<:AnelasticFormulation}

function update_state!(model::AnelasticModel, callbacks=[]; compute_tendencies=true)
    tracer_density_to_specific!(model) # convert tracer density to specific tracer distribution

    fill_halo_regions!(prognostic_fields(model), model.clock, fields(model), async=true)
    compute_auxiliary_variables!(model)
    microphysics_model_update!(model.microphysics, model)
    compute_tendencies && compute_tendencies!(model)

    tracer_specific_to_density!(model) # convert specific tracer distribution to tracer density

    return nothing
end

tracer_density_to_specific!(model) = tracer_density_to_specific!(model.tracers, model.formulation.reference_state.density)
tracer_specific_to_density!(model) = tracer_specific_to_density!(model.tracers, model.formulation.reference_state.density)

function tracer_density_to_specific!(tracers, density)
    # TODO: do all tracers a single kernel
    for ρc in tracers
        parent(ρc) ./= parent(density)
    end
    return nothing
end

function tracer_specific_to_density!(tracers, density)
    # TODO: do all tracers a single kernel
    for c in tracers
        parent(c) .*= parent(density)
    end
    return nothing
end

"""
    $(TYPEDSIGNATURES)

Compute auxiliary model variables:

- velocities from momentum and density (eg ``u = ρu / ρ``)

- thermodynamic variables from the prognostic thermodynamic state,
    * temperature ``T``, possibly involving saturation adjustment
    * specific thermodynamic variable (``e = ρe / ρ`` or ``θ = ρθ / ρ``)
    * moisture mass fraction ``qᵗ = ρqᵗ / ρ``


"""
function compute_auxiliary_variables!(model)
    grid = model.grid
    arch = grid.architecture

    launch!(arch, grid, :xyz,
            _compute_velocities!,
            model.velocities,
            grid,
            model.formulation,
            model.momentum)

    fill_halo_regions!(model.velocities)
    foreach(mask_immersed_field!, model.velocities)

    # Dispatch on thermodynamics type
    compute_auxiliary_thermodynamic_variables!(model)

    # Compute diffusivities
    compute_diffusivities!(model.closure_fields, model.closure, model)

    # TODO: should we mask the auxiliary variables? They can also be masked in the kernel

    return nothing
end

function compute_auxiliary_thermodynamic_variables!(model::AtmosphereModel)
    grid = model.grid
    arch = grid.architecture

    launch!(arch, grid, :xyz,
            _compute_auxiliary_thermodynamic_variables!,
            model.temperature,
            model.specific_moisture,
            model.formulation,
            grid,
            model.thermodynamic_constants,
            model.microphysics,
            model.microphysical_fields,
<<<<<<< HEAD
            energy_density,
            model.moisture_density,
            model.pressure,
            model.clock.last_Δt)
=======
            model.moisture_density)
>>>>>>> 45f323f2

    fill_halo_regions!(model.temperature)
    fill_halo_regions!(model.specific_moisture)
    fill_halo_regions!(model.microphysical_fields)
    fill_halo_regions!(model.formulation.thermodynamics)

    return nothing
end

@kernel function _compute_velocities!(velocities, grid, formulation, momentum)
    i, j, k = @index(Global, NTuple)

    @inbounds begin
        ρu = momentum.ρu[i, j, k]
        ρv = momentum.ρv[i, j, k]
        ρw = momentum.ρw[i, j, k]

        ρᶜ = formulation.reference_state.density[i, j, k]
        ρᶠ = ℑzᵃᵃᶠ(i, j, k, grid, formulation.reference_state.density)

        velocities.u[i, j, k] = ρu / ρᶜ
        velocities.v[i, j, k] = ρv / ρᶜ
        velocities.w[i, j, k] = ρw / ρᶠ
    end
end

@kernel function _compute_auxiliary_thermodynamic_variables!(temperature,
                                                             specific_moisture,
                                                             formulation,
                                                             grid,
                                                             constants,
                                                             microphysics,
                                                             microphysical_fields,
<<<<<<< HEAD
                                                             energy_density,
                                                             moisture_density,
                                                             perturbation_pressure,
                                                             Δt)
=======
                                                             moisture_density)
>>>>>>> 45f323f2
    i, j, k = @index(Global, NTuple)

    compute_auxiliary_thermodynamic_variables!(formulation, i, j, k, grid)

    @inbounds begin
        ρ = formulation.reference_state.density[i, j, k]
        ρqᵗ = moisture_density[i, j, k]
        qᵗ = ρqᵗ / ρ
        specific_moisture[i, j, k] = qᵗ
    end

    𝒰₀ = diagnose_thermodynamic_state(i, j, k, grid,
                                      formulation,
                                      microphysics,
                                      microphysical_fields,
                                      constants,
                                      specific_moisture)

    # Adjust the thermodynamic state if using a microphysics scheme
    # that invokes saturation adjustment
    𝒰₁ = maybe_adjust_thermodynamic_state(𝒰₀, microphysics, microphysical_fields, qᵗ, constants)

    update_microphysical_fields!(microphysical_fields, microphysics,
                                 i, j, k, grid,
                                 ρ, 𝒰₁, constants)
                                 
    T = Thermodynamics.temperature(𝒰₁, constants)
    @inbounds temperature[i, j, k] = T
end

@kernel function _compute_potential_temperature_auxiliary_variables!(temperature,
                                                                     potential_temperature,
                                                                     specific_moisture,
                                                                     grid,
                                                                     constants,
                                                                     formulation,
                                                                     microphysics,
                                                                     microphysical_fields,
                                                                     potential_temperature_density,
                                                                     moisture_density)
    i, j, k = @index(Global, NTuple)

    @inbounds begin
        ρθ = potential_temperature_density[i, j, k]
        ρqᵗ = moisture_density[i, j, k]
        ρ = formulation.reference_state.density[i, j, k]
        p′ = perturbation_pressure[i, j, k]

        θ = ρθ / ρ
        qᵗ = ρqᵗ / ρ
        potential_temperature[i, j, k] = θ
        specific_moisture[i, j, k] = qᵗ
    end

    𝒰₀ = diagnose_thermodynamic_state(i, j, k, grid,
                                      formulation,
                                      microphysics,
                                      microphysical_fields,
                                      constants,
                                      specific_moisture)

    # Adjust the thermodynamic state if using a microphysics scheme
    # that invokes saturation adjustment
    𝒰₁ = maybe_adjust_thermodynamic_state(𝒰₀, microphysics, microphysical_fields, qᵗ, constants)

    update_microphysical_fields!(microphysical_fields, microphysics,
                                 i, j, k, grid,
                                 ρ, 𝒰₁, constants)
                                 
    T = Thermodynamics.temperature(𝒰₁, constants)
    @inbounds temperature[i, j, k] = T
end

function compute_tendencies!(model::AnelasticModel)
    grid = model.grid
    arch = grid.architecture
    Gρu = model.timestepper.Gⁿ.ρu
    Gρv = model.timestepper.Gⁿ.ρv
    Gρw = model.timestepper.Gⁿ.ρw

    model_fields = fields(model)

    #####
    ##### Momentum tendencies
    #####

    momentum_args = (
        model.formulation.reference_state.density,
        model.advection.momentum,
        model.velocities,
        model.closure,
        model.closure_fields,
        model.momentum,
        model.coriolis,
        model.clock,
        model_fields)

    u_args = tuple(momentum_args..., model.forcing.ρu)
    v_args = tuple(momentum_args..., model.forcing.ρv)

    # Extra arguments for vertical velocity are required to compute
    # buoyancy:
    w_args = tuple(momentum_args..., model.forcing.ρw,
                   model.formulation,
                   model.temperature,
                   model.specific_moisture,
                   model.microphysics,
                   model.microphysical_fields,
                   model.thermodynamic_constants)

    launch!(arch, grid, :xyz, compute_x_momentum_tendency!, Gρu, grid, u_args)
    launch!(arch, grid, :xyz, compute_y_momentum_tendency!, Gρv, grid, v_args)
    launch!(arch, grid, :xyz, compute_z_momentum_tendency!, Gρw, grid, w_args)

    # Arguments common to energy density, moisture density, and tracer density tendencies:
    common_args = (
        model.formulation,
        model.thermodynamic_constants,
        model.specific_moisture,
        model.velocities,
        model.microphysics,
        model.microphysical_fields,
        model.closure,
        model.closure_fields,
        model.clock,
        model_fields)

    #####
    ##### Thermodynamic density tendency (dispatches on thermodynamics type)
    #####

    compute_thermodynamic_tendency!(model, common_args)

    #####
    ##### Moisture density tendency
    #####

    ρq_args = (
        model.specific_moisture,
        Val(2),
        Val(:ρqᵗ),
        model.forcing.ρqᵗ,
        model.advection.ρqᵗ,
        common_args...)

    Gρqᵗ = model.timestepper.Gⁿ.ρqᵗ
    launch!(arch, grid, :xyz, compute_scalar_tendency!, Gρqᵗ, grid, ρq_args)

    #####
    ##### Tracer density tendencies
    #####

    for (i, name) in enumerate(keys(model.tracers))
        ρc = model.tracers[name]

        scalar_args = (
            ρc,
            Val(i + 2),
            Val(name),
            model.forcing[name],
            model.advection[name],
            common_args...)

        Gρc = getproperty(model.timestepper.Gⁿ, name)
        launch!(arch, grid, :xyz, compute_scalar_tendency!, Gρc, grid, scalar_args)
    end

    return nothing
end

# See dynamics_kernel_functions.jl
@kernel function compute_scalar_tendency!(Gc, grid, args)
    i, j, k = @index(Global, NTuple)
    @inbounds Gc[i, j, k] = scalar_tendency(i, j, k, grid, args...)
end

@kernel function compute_static_energy_tendency!(Gρe, grid, args)
    i, j, k = @index(Global, NTuple)
    @inbounds Gρe[i, j, k] = static_energy_tendency(i, j, k, grid, args...)
end

@kernel function compute_potential_temperature_tendency!(Gρθ, grid, args)
    i, j, k = @index(Global, NTuple)
    @inbounds Gρθ[i, j, k] = potential_temperature_tendency(i, j, k, grid, args...)
end

@kernel function compute_x_momentum_tendency!(Gρu, grid, args)
    i, j, k = @index(Global, NTuple)
    @inbounds Gρu[i, j, k] = x_momentum_tendency(i, j, k, grid, args...)
end

@kernel function compute_y_momentum_tendency!(Gρv, grid, args)
    i, j, k = @index(Global, NTuple)
    @inbounds Gρv[i, j, k] = y_momentum_tendency(i, j, k, grid, args...)
end

@kernel function compute_z_momentum_tendency!(Gρw, grid, args)
    i, j, k = @index(Global, NTuple)
    @inbounds Gρw[i, j, k] = z_momentum_tendency(i, j, k, grid, args...)
end

"""
$(TYPEDSIGNATURES)

Apply boundary conditions by adding flux divergences to the right-hand-side.
"""
function compute_flux_bc_tendencies!(model::AtmosphereModel)

    Gⁿ = model.timestepper.Gⁿ
    arch  = model.architecture

    # Compute boundary flux contributions
    prognostic_model_fields = prognostic_fields(model)
    args = (arch, model.clock, fields(model))
    field_indices = 1:length(prognostic_model_fields)
    Gⁿ = model.timestepper.Gⁿ

    # TODO: should we call tracer_density_to_specific!(model) here?
    foreach(q -> compute_x_bcs!(Gⁿ[q], prognostic_model_fields[q], args...), field_indices)
    foreach(q -> compute_y_bcs!(Gⁿ[q], prognostic_model_fields[q], args...), field_indices)
    foreach(q -> compute_z_bcs!(Gⁿ[q], prognostic_model_fields[q], args...), field_indices)

    return nothing
end<|MERGE_RESOLUTION|>--- conflicted
+++ resolved
@@ -97,14 +97,7 @@
             model.thermodynamic_constants,
             model.microphysics,
             model.microphysical_fields,
-<<<<<<< HEAD
-            energy_density,
-            model.moisture_density,
-            model.pressure,
-            model.clock.last_Δt)
-=======
             model.moisture_density)
->>>>>>> 45f323f2
 
     fill_halo_regions!(model.temperature)
     fill_halo_regions!(model.specific_moisture)
@@ -138,54 +131,7 @@
                                                              constants,
                                                              microphysics,
                                                              microphysical_fields,
-<<<<<<< HEAD
-                                                             energy_density,
-                                                             moisture_density,
-                                                             perturbation_pressure,
-                                                             Δt)
-=======
                                                              moisture_density)
->>>>>>> 45f323f2
-    i, j, k = @index(Global, NTuple)
-
-    compute_auxiliary_thermodynamic_variables!(formulation, i, j, k, grid)
-
-    @inbounds begin
-        ρ = formulation.reference_state.density[i, j, k]
-        ρqᵗ = moisture_density[i, j, k]
-        qᵗ = ρqᵗ / ρ
-        specific_moisture[i, j, k] = qᵗ
-    end
-
-    𝒰₀ = diagnose_thermodynamic_state(i, j, k, grid,
-                                      formulation,
-                                      microphysics,
-                                      microphysical_fields,
-                                      constants,
-                                      specific_moisture)
-
-    # Adjust the thermodynamic state if using a microphysics scheme
-    # that invokes saturation adjustment
-    𝒰₁ = maybe_adjust_thermodynamic_state(𝒰₀, microphysics, microphysical_fields, qᵗ, constants)
-
-    update_microphysical_fields!(microphysical_fields, microphysics,
-                                 i, j, k, grid,
-                                 ρ, 𝒰₁, constants)
-                                 
-    T = Thermodynamics.temperature(𝒰₁, constants)
-    @inbounds temperature[i, j, k] = T
-end
-
-@kernel function _compute_potential_temperature_auxiliary_variables!(temperature,
-                                                                     potential_temperature,
-                                                                     specific_moisture,
-                                                                     grid,
-                                                                     constants,
-                                                                     formulation,
-                                                                     microphysics,
-                                                                     microphysical_fields,
-                                                                     potential_temperature_density,
-                                                                     moisture_density)
     i, j, k = @index(Global, NTuple)
 
     @inbounds begin
