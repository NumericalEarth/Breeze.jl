using ..Thermodynamics:
    Thermodynamics,
    mixture_heat_capacity,
    mixture_gas_constant

using Oceananigans.Architectures: architecture
using Oceananigans.BoundaryConditions: fill_halo_regions!, compute_x_bcs!, compute_y_bcs!, compute_z_bcs!
using Oceananigans.ImmersedBoundaries: mask_immersed_field!
using Oceananigans.Utils: launch!

import Oceananigans.TimeSteppers: update_state!, compute_flux_bc_tendencies!

const AnelasticModel = AtmosphereModel{<:AnelasticFormulation}

function update_state!(model::AnelasticModel, callbacks=[]; compute_tendencies=true)
    fill_halo_regions!(prognostic_fields(model), model.clock, fields(model), async=true)
    compute_auxiliary_variables!(model)
    # update_hydrostatic_pressure!(model)
    compute_tendencies && compute_tendencies!(model)
    return nothing
end

"""
    $(TYPEDSIGNATURES)

Compute auxiliary model variables:

- velocities from momentum and density (eg ``u = ρu / ρ``)

- thermodynamic variables from the prognostic thermodynamic state,
    * temperature ``T``, possibly involving saturation adjustment
    * moist static energy ``e = ρe / ρ``
    * moisture mass fraction ``qᵗ = ρqᵗ / ρ``


"""
function compute_auxiliary_variables!(model)
    grid = model.grid
    arch = grid.architecture

    launch!(arch, grid, :xyz,
            _compute_velocities!,
            model.velocities,
            grid,
            model.formulation,
            model.momentum)

    fill_halo_regions!(model.velocities)
    foreach(mask_immersed_field!, model.velocities)

    launch!(arch, grid, :xyz,
            _compute_auxiliary_thermodynamic_variables!,
            model.temperature,
            model.moist_static_energy,
            model.moisture_mass_fraction,
            grid,
            model.thermodynamics,
            model.formulation,
            model.microphysics,
            model.microphysical_fields,
            model.energy_density,
            model.moisture_density)

    # TODO: Can we compute the thermodynamic variable within halos as well, and avoid
    # halo filling later on?
    fill_halo_regions!(model.temperature)
    fill_halo_regions!(model.moist_static_energy)
    fill_halo_regions!(model.moisture_mass_fraction)

    # TODO: should we mask the auxiliary variables? They can also be masked in the kernel

    return nothing
end

@kernel function _compute_velocities!(velocities, grid, formulation, momentum)
    i, j, k = @index(Global, NTuple)

    @inbounds begin
        ρu = momentum.ρu[i, j, k]
        ρv = momentum.ρv[i, j, k]
        ρw = momentum.ρw[i, j, k]

        ρᶜ = formulation.reference_state.density[i, j, k]
        ρᶠ = ℑzᵃᵃᶠ(i, j, k, grid, formulation.reference_state.density)

        velocities.u[i, j, k] = ρu / ρᶜ
        velocities.v[i, j, k] = ρv / ρᶜ
        velocities.w[i, j, k] = ρw / ρᶠ
    end
end

@kernel function _compute_auxiliary_thermodynamic_variables!(temperature,
                                                             moist_static_energy,
                                                             moisture_mass_fraction,
                                                             grid,
                                                             thermo,
                                                             formulation,
                                                             microphysics,
                                                             microphysical_fields,
                                                             energy_density,
                                                             moisture_density)
    i, j, k = @index(Global, NTuple)

    𝒰₀ = diagnose_thermodynamic_state(i, j, k, grid,
                                      formulation,
                                      microphysics,
                                      microphysical_fields,
                                      thermo,
                                      energy_density,
                                      moisture_density)

    # Adjust the thermodynamic state if using a microphysics scheme
    # that invokes saturation adjustment
    𝒰₁ = maybe_adjust_thermodynamic_state(𝒰₀, microphysics, microphysical_fields, thermo)

    update_microphysical_fields!(microphysical_fields, microphysics,
                                 i, j, k, grid,
                                 formulation.reference_state.density,
                                 𝒰₁,
                                 thermo)

    @inbounds begin
        ρe = energy_density[i, j, k]
        ρqᵗ = moisture_density[i, j, k]
        ρ = formulation.reference_state.density[i, j, k]
        T = Thermodynamics.temperature(𝒰₁, thermo)

        temperature[i, j, k] = T
        moist_static_energy[i, j, k] = ρe / ρ
        moisture_mass_fraction[i, j, k] = ρqᵗ / ρ
    end
end

function compute_tendencies!(model::AnelasticModel)
    grid = model.grid
    arch = grid.architecture
    Gρu = model.timestepper.Gⁿ.ρu
    Gρv = model.timestepper.Gⁿ.ρv
    Gρw = model.timestepper.Gⁿ.ρw

    model_fields = fields(model)

    #####
    ##### Momentum tendencies
    #####

    momentum_args = (
        model.formulation.reference_state.density,
        model.advection,
        model.velocities,
        model.closure,
        model.closure_fields,
        model.momentum,
        model.coriolis,
        model.clock,
        model_fields)

    u_args = tuple(momentum_args..., model.forcing.ρu)
    v_args = tuple(momentum_args..., model.forcing.ρv)

    # Extra arguments for vertical velocity are required to compute
    # buoyancy:
    w_args = tuple(momentum_args..., model.forcing.ρw,
                   model.formulation,
                   model.temperature,
                   model.moisture_mass_fraction,
                   model.thermodynamics)

    launch!(arch, grid, :xyz, compute_x_momentum_tendency!, Gρu, grid, u_args)
    launch!(arch, grid, :xyz, compute_y_momentum_tendency!, Gρv, grid, v_args)
    launch!(arch, grid, :xyz, compute_z_momentum_tendency!, Gρw, grid, w_args)

    # Arguments common to energy density, moisture density, and tracer density tendencies:
    common_args = (
        model.formulation,
        model.thermodynamics,
        model.energy_density,
        model.moisture_density,
        model.advection,
        model.velocities,
        model.microphysics,
        model.microphysical_fields,
        model.closure,
        model.closure_fields,
        model.clock,
        model_fields)

    #####
    ##### Energy density tendency
    #####

    ρe_args = (
        Val(1),
        model.moist_static_energy,
        model.forcing.ρe,
        common_args...,
        model.temperature,
        model.moisture_mass_fraction)

    Gρe = model.timestepper.Gⁿ.ρe
<<<<<<< HEAD
    ρe = model.energy_density
    e = model.moist_static_energy
    Fρe = model.forcing.ρe
    # Update radiative fluxes if radiative transfer is enabled
    if model.radiative_transfer !== nothing
        # Call update function - will be available when RRTMGP extension is loaded
        _update_radiative_fluxes!(model.radiative_transfer, model)
    end

    ρe_args = tuple(ρe, Val(1), e, Fρe, scalar_args...,
                    model.formulation, model.temperature,
                    model.moisture_mass_fraction, model.thermodynamics, model.microphysical_fields, model.microphysics, model.radiative_transfer)
=======
>>>>>>> 738fb335
    launch!(arch, grid, :xyz, compute_moist_static_energy_tendency!, Gρe, grid, ρe_args)

    #####
    ##### Moisture density tendency
    #####

    ρq_args = (
        model.moisture_density,
        Val(2),
        Val(:ρqᵗ),
        model.forcing.ρqᵗ,
        common_args...)

    Gρqᵗ = model.timestepper.Gⁿ.ρqᵗ
    launch!(arch, grid, :xyz, compute_scalar_tendency!, Gρqᵗ, grid, ρq_args)

    #####
    ##### Tracer density tendencies
    #####

    for (i, name) in enumerate(keys(model.tracers))
        scalar_args = (
            model.tracers[name],
            Val(i + 2),
            Val(name),
            model.forcing[name],
            common_args...)

        Gρc = getproperty(model.timestepper.Gⁿ, name)
        launch!(arch, grid, :xyz, compute_scalar_tendency!, Gρc, grid, scalar_args)
    end

    return nothing
end

# See dynamics_kernel_functions.jl
@kernel function compute_scalar_tendency!(Gc, grid, args)
    i, j, k = @index(Global, NTuple)
    @inbounds Gc[i, j, k] = scalar_tendency(i, j, k, grid, args...)
end

@kernel function compute_moist_static_energy_tendency!(Gρe, grid, args)
    i, j, k = @index(Global, NTuple)
    @inbounds Gρe[i, j, k] = moist_static_energy_tendency(i, j, k, grid, args...)
end

@kernel function compute_x_momentum_tendency!(Gρu, grid, args)
    i, j, k = @index(Global, NTuple)
    @inbounds Gρu[i, j, k] = x_momentum_tendency(i, j, k, grid, args...)
end

@kernel function compute_y_momentum_tendency!(Gρv, grid, args)
    i, j, k = @index(Global, NTuple)
    @inbounds Gρv[i, j, k] = y_momentum_tendency(i, j, k, grid, args...)
end

@kernel function compute_z_momentum_tendency!(Gρw, grid, args)
    i, j, k = @index(Global, NTuple)
    @inbounds Gρw[i, j, k] = z_momentum_tendency(i, j, k, grid, args...)
end

"""
$(TYPEDSIGNATURES)

Apply boundary conditions by adding flux divergences to the right-hand-side.
"""
function compute_flux_bc_tendencies!(model::AtmosphereModel)

    Gⁿ = model.timestepper.Gⁿ
    arch  = model.architecture

    # Compute boundary flux contributions
    prognostic_model_fields = prognostic_fields(model)
    args = (arch, model.clock, fields(model))
    field_indices = 1:length(prognostic_model_fields)
    Gⁿ = model.timestepper.Gⁿ

    foreach(q -> compute_x_bcs!(Gⁿ[q], prognostic_model_fields[q], args...), field_indices)
    foreach(q -> compute_y_bcs!(Gⁿ[q], prognostic_model_fields[q], args...), field_indices)
    foreach(q -> compute_z_bcs!(Gⁿ[q], prognostic_model_fields[q], args...), field_indices)

    return nothing
end<|MERGE_RESOLUTION|>--- conflicted
+++ resolved
@@ -198,21 +198,14 @@
         model.moisture_mass_fraction)
 
     Gρe = model.timestepper.Gⁿ.ρe
-<<<<<<< HEAD
     ρe = model.energy_density
     e = model.moist_static_energy
     Fρe = model.forcing.ρe
-    # Update radiative fluxes if radiative transfer is enabled
-    if model.radiative_transfer !== nothing
-        # Call update function - will be available when RRTMGP extension is loaded
-        _update_radiative_fluxes!(model.radiative_transfer, model)
-    end
+    radiation_flux = nothing
 
     ρe_args = tuple(ρe, Val(1), e, Fρe, scalar_args...,
                     model.formulation, model.temperature,
-                    model.moisture_mass_fraction, model.thermodynamics, model.microphysical_fields, model.microphysics, model.radiative_transfer)
-=======
->>>>>>> 738fb335
+                    model.moisture_mass_fraction, model.thermodynamics, model.microphysical_fields, model.microphysics, radiation_flux)
     launch!(arch, grid, :xyz, compute_moist_static_energy_tendency!, Gρe, grid, ρe_args)
 
     #####
