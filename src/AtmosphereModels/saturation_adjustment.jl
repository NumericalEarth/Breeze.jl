--- conflicted
+++ resolved
@@ -4,13 +4,8 @@
 
 function condensate_specific_humidity(T, state::AnelasticThermodynamicState, thermo)
     qᵛ⁺ = saturation_specific_humidity(T, state.reference_density, thermo, thermo.liquid)
-<<<<<<< HEAD
-    qᵗ = total_specific_humidity(state.humidities)
-    return max(0, qᵗ - qᵛ⁺)
-=======
     q = state.specific_humidity
     return max(0, q - qᵛ⁺)
->>>>>>> ab04f73c
 end
 
 @inline function compute_temperature(state::AnelasticThermodynamicState{FT}, thermo) where FT
