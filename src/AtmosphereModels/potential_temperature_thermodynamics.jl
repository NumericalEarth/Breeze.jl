--- conflicted
+++ resolved
@@ -126,11 +126,7 @@
 
     return ( - div_ρUc(i, j, k, grid, advection, ρᵣ, velocities, potential_temperature)
              - ∇_dot_Jᶜ(i, j, k, grid, ρᵣ, closure, closure_fields, id, potential_temperature, clock, model_fields, closure_buoyancy)
-<<<<<<< HEAD
-             + microphysical_tendency(i, j, k, grid, microphysics, Val(:ρθ), formulation, microphysical_fields, 𝒰, constants)
-=======
              + microphysical_tendency(i, j, k, grid, microphysics, Val(:ρθ), ρᵣ, microphysical_fields, 𝒰, constants)
->>>>>>> 218ff1ba
              + ρθ_forcing(i, j, k, grid, clock, model_fields)
              + ρe_forcing(i, j, k, grid, clock, model_fields) / (cᵖᵐ * Π)
     )
