--- conflicted
+++ resolved
@@ -131,12 +131,8 @@
     end
 
     p₀ = formulation.reference_state.base_pressure
-<<<<<<< HEAD
-    q = moisture_mass_fractions(i, j, k, grid, microphysics, microphysical_fields, moisture_mass_fraction)
-=======
 
     q = compute_moisture_fractions(i, j, k, grid, microphysics, ρᵣ, qᵗ, microphysical_fields)
->>>>>>> 3b06e1ca
     𝒰₀ = PotentialTemperatureState(θ, q, p₀, pᵣ)
     𝒰 = maybe_adjust_thermodynamic_state(𝒰₀, microphysics, microphysical_fields, qᵗ, thermo)
 
@@ -149,14 +145,7 @@
     qˡ = q.liquid
     qⁱ = q.ice
 
-<<<<<<< HEAD
-    g = thermo.gravitational_acceleration
-    z = znode(i, j, k, grid, c, c, c)
-
-    @inbounds energy_density[i, j, k] = ρᵣ * (cᵖᵐ * T + g * z - ℒˡᵣ * qˡ - ℒⁱᵣ * qⁱ)
-=======
     e = cᵖᵐ * T + g * z - ℒˡᵣ * qˡ - ℒⁱᵣ * qⁱ
     @inbounds specific_energy[i, j, k] = e
     @inbounds energy_density[i, j, k] = ρᵣ * e
->>>>>>> 3b06e1ca
 end