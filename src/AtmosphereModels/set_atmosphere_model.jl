import Oceananigans.Fields: set!
using Oceananigans.TimeSteppers: update_state!
using Oceananigans.BoundaryConditions: fill_halo_regions!
<<<<<<< HEAD
using Oceananigans.Models.NonhydrostaticModels: calculate_pressure_correction!, make_pressure_correction!
=======
using Oceananigans.Models.NonhydrostaticModels: compute_pressure_correction!, pressure_correct_velocities!
>>>>>>> e05f6735

function set!(model::AtmosphereModel; enforce_mass_conservation=true, kw...)
    for (name, value) in kw

        # Prognostic variables
        if name ∈ propertynames(model.momentum)
            ϕ = getproperty(model.momentum, name)
            set!(ϕ, value)
        elseif name ∈ propertynames(model.tracers)
            ϕ = getproperty(model.tracers, name)
        elseif name == :e
            ϕ = model.energy
        elseif name == :ρq
            ϕ = model.absolute_humidity
        end

        # Setting diagnostic variables
        if name == :θ
            θ = model.temperature # use scratch
            set!(θ, value)

            ρʳ = model.formulation.reference_density
            cᵖᵈ = model.thermodynamics.dry_air.heat_capacity
            ϕ = model.energy # use scratch
            value = ρʳ * cᵖᵈ * θ
        elseif name == :q
            q = model.specific_humidity
            set!(q, value)

            ρʳ = model.formulation.reference_density
            ϕ = model.absolute_humidity
            value = ρʳ * q
        elseif name ∈ (:u, :v, :w)
            u = model.velocities[name]
            set!(u, value)

            ρʳ = model.formulation.reference_density
            ϕ = model.momentum[Symbol(:ρ, name)]
            value = ρʳ * u
        end

        set!(ϕ, value)                
        fill_halo_regions!(ϕ, model.clock, fields(model))
    end

    # Apply a mask
    # foreach(mask_immersed_field!, prognostic_fields(model))
    update_state!(model, compute_tendencies=false)
    
    if enforce_mass_conservation
        FT = eltype(model.grid)
<<<<<<< HEAD
        calculate_pressure_correction!(model, one(FT))
        make_pressure_correction!(model, one(FT))
        update_state!(model, compute_tendencies=false)
=======
        compute_pressure_correction!(model, one(FT))
        make_pressure_correction!(model, one(FT))
        update_state!(model)
>>>>>>> e05f6735
    end

    return nothing
end<|MERGE_RESOLUTION|>--- conflicted
+++ resolved
@@ -1,11 +1,8 @@
 import Oceananigans.Fields: set!
 using Oceananigans.TimeSteppers: update_state!
 using Oceananigans.BoundaryConditions: fill_halo_regions!
-<<<<<<< HEAD
 using Oceananigans.Models.NonhydrostaticModels: calculate_pressure_correction!, make_pressure_correction!
-=======
 using Oceananigans.Models.NonhydrostaticModels: compute_pressure_correction!, pressure_correct_velocities!
->>>>>>> e05f6735
 
 function set!(model::AtmosphereModel; enforce_mass_conservation=true, kw...)
     for (name, value) in kw
@@ -57,15 +54,12 @@
     
     if enforce_mass_conservation
         FT = eltype(model.grid)
-<<<<<<< HEAD
         calculate_pressure_correction!(model, one(FT))
         make_pressure_correction!(model, one(FT))
         update_state!(model, compute_tendencies=false)
-=======
         compute_pressure_correction!(model, one(FT))
         make_pressure_correction!(model, one(FT))
         update_state!(model)
->>>>>>> e05f6735
     end
 
     return nothing
