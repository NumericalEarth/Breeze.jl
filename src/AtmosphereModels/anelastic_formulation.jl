--- conflicted
+++ resolved
@@ -146,15 +146,6 @@
     reference_density = anelastic_formulation.reference_density
     tridiagonal_formulation = AnelasticTridiagonalSolverFormulation(reference_density)
 
-<<<<<<< HEAD
-    # Simple way to handle topography for now:
-    if grid isa ImmersedBoundaryGrid
-        grid = grid.underlying_grid
-    end
-
-    solver = FourierTridiagonalPoissonSolver(grid; tridiagonal_formulation)
-
-=======
     solver = if grid isa Oceananigans.ImmersedBoundaries.ImmersedBoundaryGrid
         # With this method, we are using an approximate solver that
         # will produce a divergent velocity field near terrain.
@@ -163,7 +154,6 @@
         FourierTridiagonalPoissonSolver(grid; tridiagonal_formulation)
     end
 
->>>>>>> 6c386a7d
     return solver
 end
 
