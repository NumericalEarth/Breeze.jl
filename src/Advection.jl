--- conflicted
+++ resolved
@@ -39,14 +39,8 @@
 end
 
 # Fallback for nothing advection
-<<<<<<< HEAD
-@inline div_ρUc(i, j, k, grid, ::Nothing, ρ, U, c) = zero(grid)
-@inline div_ρUc(i, j, k, grid, advection::BoundsPreservingWENO, ρ, U, ::ZeroField) = zero(grid)
-# @inline div_ρUc(i, j, k, grid, advection::BoundsPreservingWENO, ρ, U, c) = zero(grid)
-=======
 @inline AtmosphereModels.div_ρUc(i, j, k, grid, ::Nothing, ρ, U, c) = zero(grid)
 @inline AtmosphereModels.div_ρUc(i, j, k, grid, advection::BoundsPreservingWENO, ρ, U, ::ZeroField) = zero(grid)
->>>>>>> 0171fd5d
 
 # Is this immersed-boundary safe without having to extend it in ImmersedBoundaries.jl? I think so... (velocity on immmersed boundaries is masked to 0)
 @inline function AtmosphereModels.div_ρUc(i, j, k, grid, advection::BoundsPreservingWENO, ρ, U, c)
