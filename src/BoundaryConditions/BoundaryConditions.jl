--- conflicted
+++ resolved
@@ -204,13 +204,10 @@
 
     U² = wind_speed²ᶜᶜᶜ(i, j, grid, fields)
     Ũ = sqrt(U² + bf.gustiness^2)
-<<<<<<< HEAD
     
     constants = bf.thermodynamic_constants
     p₀ = bf.formulation.reference_state.surface_pressure
     ρ₀ = surface_density(p₀, T₀, constants)
-=======
->>>>>>> b85bc4da
 
     Cᵀ = bf.coefficient
     return - ρ₀ * Cᵀ * Ũ * Δθ
@@ -286,13 +283,8 @@
     qᵛ₀ = saturation_specific_humidity(T₀, ρ₀, constants, surface)
 
     qᵗ = @inbounds fields.qᵗ[i, j, 1]
-<<<<<<< HEAD
     Δq = qᵗ - qᵛ₀ # neglecting condensate
     
-=======
-    Δq = qᵗ - qᵛ₀
-
->>>>>>> b85bc4da
     U² = wind_speed²ᶜᶜᶜ(i, j, grid, fields)
     Ũ = sqrt(U² + bf.gustiness^2)
 
@@ -301,55 +293,6 @@
 end
 
 #####
-<<<<<<< HEAD
-=======
-##### Regularization: assign direction based on field location
-#####
-
-# For DiscreteBoundaryFunction wrapping BulkDragFunction without direction, infer from field location
-function regularize_boundary_condition(dbf::DiscreteBoundaryFunction{Nothing, <:BulkDragFunction{Nothing}},
-                                       grid, loc, dim, args...)
-    df = dbf.func
-    LX, LY, LZ = loc
-
-    # Determine direction from location: Face in x means x-momentum, Face in y means y-momentum
-    if LX isa Face
-        direction = XDirection()
-    elseif LY isa Face
-        direction = YDirection()
-    else
-        throw(ArgumentError("Cannot infer drag direction from field location $loc. " *
-                            "Please specify direction=XDirection() or direction=YDirection()."))
-    end
-
-    regularized_df = BulkDragFunction(direction, df.coefficient, df.gustiness)
-    return DiscreteBoundaryFunction(regularized_df, nothing)
-end
-
-# If direction is already set, pass through
-function regularize_boundary_condition(dbf::DiscreteBoundaryFunction{Nothing, <:XDirectionBulkDragFunction},
-                                       grid, loc, dim, args...)
-    return dbf
-end
-
-function regularize_boundary_condition(dbf::DiscreteBoundaryFunction{Nothing, <:YDirectionBulkDragFunction},
-                                       grid, loc, dim, args...)
-    return dbf
-end
-
-# BulkSensibleHeatFluxFunction and BulkVaporFluxFunction don't need Oceananigans regularization
-function regularize_boundary_condition(dbf::DiscreteBoundaryFunction{Nothing, <:BulkSensibleHeatFluxFunction},
-                                       grid, loc, dim, args...)
-    return dbf
-end
-
-function regularize_boundary_condition(dbf::DiscreteBoundaryFunction{Nothing, <:BulkVaporFluxFunction},
-                                       grid, loc, dim, args...)
-    return dbf
-end
-
-#####
->>>>>>> b85bc4da
 ##### Type aliases for FluxBoundaryCondition with these functions
 #####
 
@@ -370,9 +313,6 @@
 
 # Examples
 
-Drag for both u and v (direction inferred from field location)
-
-<<<<<<< HEAD
 ```jldoctest
 julia> using Breeze
 
@@ -383,14 +323,6 @@
 
 julia> u_drag = BulkDrag(direction=XDirection(), coefficient=1e-3)
 FluxBoundaryCondition: BulkDragFunction(direction=XDirection(), coefficient=0.001, gustiness=0)
-=======
-```jldoctest bulkdrag
-using Breeze
-
-drag = BulkDrag(coefficient=1e-3, gustiness=0.1)
-
-# output
-FluxBoundaryCondition: DiscreteBoundaryFunction with BulkDragFunction(direction=Nothing, coefficient=0.001, gustiness=0.1)
 ```
 
 Or with explicit direction, e.g., `XDirection()` for u:
@@ -410,7 +342,6 @@
 ├── bottom: FluxBoundaryCondition: DiscreteBoundaryFunction with BulkDragFunction(direction=XDirection(), coefficient=0.001, gustiness=0)
 ├── top: DefaultBoundaryCondition (FluxBoundaryCondition: Nothing)
 └── immersed: DefaultBoundaryCondition (FluxBoundaryCondition: Nothing)
->>>>>>> b85bc4da
 ```
 
 and similartly for `YDirection` for v.
@@ -430,37 +361,15 @@
 # Example
 
 ```jldoctest
-<<<<<<< HEAD
 julia> using Breeze
-=======
-using Breeze
->>>>>>> b85bc4da
 
 julia> T₀(x, y) = 290 + 2 * sign(cos(2π * x / 20e3))
 T₀ (generic function with 1 method)
 
-<<<<<<< HEAD
 julia> ρθ_bc = BulkSensibleHeatFlux(coefficient = 1e-3,
                                     gustiness = 0.1,
                                     surface_temperature = T₀)
 FluxBoundaryCondition: BulkSensibleHeatFluxFunction(coefficient=0.001, gustiness=0.1)
-=======
-ρθ_bc = BulkSensibleHeatFlux(coefficient = 1e-3,
-                              gustiness = 0.1,
-                              surface_temperature = T₀)
-
-ρθ_bcs = FieldBoundaryConditions(bottom=ρθ_bc)
-
-# output
-Oceananigans.FieldBoundaryConditions, with boundary conditions
-├── west: DefaultBoundaryCondition (FluxBoundaryCondition: Nothing)
-├── east: DefaultBoundaryCondition (FluxBoundaryCondition: Nothing)
-├── south: DefaultBoundaryCondition (FluxBoundaryCondition: Nothing)
-├── north: DefaultBoundaryCondition (FluxBoundaryCondition: Nothing)
-├── bottom: FluxBoundaryCondition: DiscreteBoundaryFunction with BulkSensibleHeatFluxFunction(coefficient=0.001, gustiness=0.1)
-├── top: DefaultBoundaryCondition (FluxBoundaryCondition: Nothing)
-└── immersed: DefaultBoundaryCondition (FluxBoundaryCondition: Nothing)
->>>>>>> b85bc4da
 ```
 """
 function BulkSensibleHeatFlux(; kwargs...)
@@ -481,37 +390,15 @@
 # Example
 
 ```jldoctest
-<<<<<<< HEAD
 julia> using Breeze
-=======
-using Breeze
-
-# Surface temperature can be a function, Field, or number
-# Saturation specific humidity is computed automatically
-T₀(x, y) = 290 + 2 * sign(cos(2π * x / 20e3))
->>>>>>> b85bc4da
 
 julia> T₀(x, y) = 290 + 2 * sign(cos(2π * x / 20e3))
 T₀ (generic function with 1 method)
 
-<<<<<<< HEAD
 julia> ρqᵗ_bc = BulkVaporFlux(coefficient = 1e-3,
                                gustiness = 0.1,
                                surface_temperature = T₀)
 FluxBoundaryCondition: BulkVaporFluxFunction(coefficient=0.001, gustiness=0.1)
-=======
-ρqᵗ_bcs = FieldBoundaryConditions(bottom=ρqᵗ_bc)
-
-# output
-Oceananigans.FieldBoundaryConditions, with boundary conditions
-├── west: DefaultBoundaryCondition (FluxBoundaryCondition: Nothing)
-├── east: DefaultBoundaryCondition (FluxBoundaryCondition: Nothing)
-├── south: DefaultBoundaryCondition (FluxBoundaryCondition: Nothing)
-├── north: DefaultBoundaryCondition (FluxBoundaryCondition: Nothing)
-├── bottom: FluxBoundaryCondition: DiscreteBoundaryFunction with BulkVaporFluxFunction(coefficient=0.001, gustiness=0.1)
-├── top: DefaultBoundaryCondition (FluxBoundaryCondition: Nothing)
-└── immersed: DefaultBoundaryCondition (FluxBoundaryCondition: Nothing)
->>>>>>> b85bc4da
 ```
 """
 function BulkVaporFlux(; kwargs...)
@@ -538,26 +425,11 @@
 boundary condition types.
 """
 function regularize_atmosphere_model_boundary_conditions(boundary_conditions, grid, formulation, thermodynamic_constants)
-<<<<<<< HEAD
-=======
-    # Extract reference state info and compute base density
-    reference_state = formulation.reference_state
-    p₀ = reference_state.surface_pressure
-    θ₀ = reference_state.potential_temperature
-    ρ₀ = surface_density(p₀, θ₀, thermodynamic_constants)
-    constants = thermodynamic_constants
-
-    # Regularize each field's boundary conditions
->>>>>>> b85bc4da
     regularized = Dict{Symbol, Any}()
     for (name, fbcs) in pairs(boundary_conditions)
         loc = field_location(Val(name))
         regularized[name] = regularize_atmosphere_field_bcs(fbcs, loc, grid, formulation, thermodynamic_constants)
     end
-<<<<<<< HEAD
-=======
-
->>>>>>> b85bc4da
     return NamedTuple(regularized)
 end
 
@@ -580,7 +452,6 @@
 # Default: pass through unchanged
 regularize_atmosphere_boundary_condition(bc, loc, grid, formulation, constants) = bc
 
-<<<<<<< HEAD
 # Regularize BulkDrag: infer direction from field location if needed
 function regularize_atmosphere_boundary_condition(bc::BoundaryCondition{<:Flux, <:BulkDragFunction{Nothing}},
                                                   loc, grid, formulation, constants)
@@ -623,41 +494,6 @@
     surface = PlanarLiquidSurface()
     new_bf = BulkVaporFluxFunction(bf.coefficient, bf.gustiness, T₀, formulation, constants, surface)
     return BoundaryCondition(Flux(), new_bf)
-=======
-# Regularize BulkSensibleHeatFlux
-function regularize_bulk_bc(bc::BulkSensibleHeatFluxBoundaryCondition, grid, ρ₀, constants)
-    bf = bc.condition.func
-
-    # Convert surface_temperature to Field if it's a function
-    T₀ = materialize_surface_field(bf.surface_temperature, grid)
-
-    # Use provided reference_density or compute from formulation
-    ref_density = isnothing(bf.reference_density) ? ρ₀ : bf.reference_density
-
-    new_bf = BulkSensibleHeatFluxFunction(bf.coefficient, bf.gustiness, T₀, ref_density)
-    return BoundaryCondition(Flux(), DiscreteBoundaryFunction(new_bf, nothing))
-end
-
-# Regularize BulkVaporFlux
-function regularize_bulk_bc(bc::BulkVaporFluxBoundaryCondition, grid, ρ₀, constants)
-    bf = bc.condition.func
-
-    # Convert surface_temperature to Field if it's a function
-    T₀ = materialize_surface_field(bf.surface_temperature, grid)
-
-    # Use provided reference_density or compute from formulation
-    ref_density = isnothing(bf.reference_density) ? ρ₀ : bf.reference_density
-
-    # Compute saturation specific humidity if not provided
-    if isnothing(bf.surface_specific_humidity)
-        qᵛ₀ = compute_saturation_specific_humidity(T₀, ref_density, constants, grid)
-    else
-        qᵛ₀ = materialize_surface_field(bf.surface_specific_humidity, grid)
-    end
-
-    new_bf = BulkVaporFluxFunction(bf.coefficient, bf.gustiness, T₀, qᵛ₀, ref_density)
-    return BoundaryCondition(Flux(), DiscreteBoundaryFunction(new_bf, nothing))
->>>>>>> b85bc4da
 end
 
 #####
@@ -674,21 +510,4 @@
     return field
 end
 
-<<<<<<< HEAD
-=======
-function compute_saturation_specific_humidity(T₀::Field, ρ₀, constants, grid)
-    surface = PlanarLiquidSurface()
-
-    qᵛ₀ = Field{Center, Center, Nothing}(grid)
-    view(qᵛ₀, :, :, 1) .= saturation_specific_humidity.(view(T₀, :, :, 1), ρ₀, constants, surface)
-
-    return qᵛ₀
-end
-
-function compute_saturation_specific_humidity(T₀::Number, ρ₀, constants, grid)
-    surface = PlanarLiquidSurface()
-    return saturation_specific_humidity(T₀, ρ₀, constants, surface)
-end
-
->>>>>>> b85bc4da
 end # module BoundaryConditions