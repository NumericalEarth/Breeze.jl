"""
Julia package for finite volume GPU and CPU large eddy simulations (LES)
of atmospheric flows. The abstractions, design, and finite volume engine
are based on Oceananigans.
"""
module Breeze

export
    # AtmosphereModel
    MoistAirBuoyancy,
    ThermodynamicConstants,
    ReferenceState,
    AnelasticFormulation,
    AtmosphereModel,
    StaticEnergyThermodynamics,
    LiquidIcePotentialTemperatureThermodynamics,
    TemperatureField,
    IdealGas,
    CondensedPhase,
    mixture_gas_constant,
    mixture_heat_capacity,
    static_energy_density,
    static_energy,
    total_energy,
    liquid_ice_potential_temperature_density,
    liquid_ice_potential_temperature,

    # Diagnostics
    PotentialTemperature,
    VirtualPotentialTemperature,
    EquivalentPotentialTemperature,
    StabilityEquivalentPotentialTemperature,
    LiquidIcePotentialTemperature,
    StaticEnergy,

    # Microphysics
    SaturationAdjustment,
    MixedPhaseEquilibrium,
    WarmPhaseEquilibrium,
    SaturationSpecificHumidity,
    SaturationSpecificHumidityField,
    BulkMicrophysics

using Oceananigans: Oceananigans, @at, AnisotropicMinimumDissipation, Average,
                    AveragedTimeInterval, BackgroundField, BetaPlane, Bounded,
                    CPU, Callback, Center, CenterField, Centered, Checkpointer,
                    ConstantCartesianCoriolis, Distributed, FPlane, Face,
                    Field, FieldBoundaryConditions, FieldDataset,
                    FieldTimeSeries, Flat, FluxBoundaryCondition, Forcing, GPU,
                    GradientBoundaryCondition, GridFittedBottom,
                    ImmersedBoundaryCondition, ImmersedBoundaryGrid, InMemory,
                    Integral, IterationInterval, JLD2Writer,
                    KernelFunctionOperation, LagrangianParticles, NetCDFWriter,
                    NonTraditionalBetaPlane, OnDisk, OpenBoundaryCondition,
                    PartialCellBottom, Partition, Periodic,
                    PerturbationAdvection, RectilinearGrid, Simulation,
                    SmagorinskyLilly, SpecifiedTimes, TimeInterval,
                    UpwindBiased, ValueBoundaryCondition, WENO,
                    WallTimeInterval, XFaceField, YFaceField, ZFaceField,
                    add_callback!, compute!, conjure_time_step_wizard!,
                    interior, iteration, minimum_xspacing, minimum_yspacing,
                    minimum_zspacing, nodes, prettytime, regrid!, run!, set!,
                    time_step!, xnodes, xspacings, ynodes, yspacings, znodes,
                    zspacings, ∂x, ∂y, ∂z

using Oceananigans.Grids: znode

export
    CPU, GPU,
    Center, Face, Periodic, Bounded, Flat,
    RectilinearGrid,
    nodes, xnodes, ynodes, znodes,
    znode,
    xspacings, yspacings, zspacings,
    minimum_xspacing, minimum_yspacing, minimum_zspacing,
    ImmersedBoundaryGrid, GridFittedBottom, PartialCellBottom, ImmersedBoundaryCondition,
    Distributed, Partition,
    Centered, UpwindBiased, WENO,
    FluxBoundaryCondition, ValueBoundaryCondition, GradientBoundaryCondition,
    OpenBoundaryCondition, PerturbationAdvection, FieldBoundaryConditions,
    Field, CenterField, XFaceField, YFaceField, ZFaceField,
    Average, Integral,
    BackgroundField, interior, set!, compute!, regrid!,
    Forcing,
    FPlane, ConstantCartesianCoriolis, BetaPlane, NonTraditionalBetaPlane,
    SmagorinskyLilly, AnisotropicMinimumDissipation,
    LagrangianParticles,
    conjure_time_step_wizard!,
    time_step!, Simulation, run!, Callback, add_callback!, iteration,
    NetCDFWriter, JLD2Writer, Checkpointer,
    TimeInterval, IterationInterval, WallTimeInterval, AveragedTimeInterval, SpecifiedTimes,
    FieldTimeSeries, FieldDataset, InMemory, OnDisk,
    ∂x, ∂y, ∂z, @at, KernelFunctionOperation,
    prettytime

include("Thermodynamics/Thermodynamics.jl")
using .Thermodynamics

include("MoistAirBuoyancies.jl")
using .MoistAirBuoyancies

include("AtmosphereModels/AtmosphereModels.jl")
using .AtmosphereModels

include("Microphysics/Microphysics.jl")
using .Microphysics

include("TurbulenceClosures/TurbulenceClosures.jl")
using .TurbulenceClosures

<<<<<<< HEAD
# RadiativeTransfer extension will be loaded via ext/RRTMGPExt.jl when RRTMGP is available
# Export will be added by the extension
=======
include("Advection.jl")
using .Advection
>>>>>>> 45f323f2

end # module Breeze<|MERGE_RESOLUTION|>--- conflicted
+++ resolved
@@ -108,12 +108,7 @@
 include("TurbulenceClosures/TurbulenceClosures.jl")
 using .TurbulenceClosures
 
-<<<<<<< HEAD
-# RadiativeTransfer extension will be loaded via ext/RRTMGPExt.jl when RRTMGP is available
-# Export will be added by the extension
-=======
 include("Advection.jl")
 using .Advection
->>>>>>> 45f323f2
 
 end # module Breeze