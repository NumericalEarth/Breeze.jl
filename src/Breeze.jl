--- conflicted
+++ resolved
@@ -40,9 +40,7 @@
     SaturationSpecificHumidity,
     SaturationSpecificHumidityField,
     BulkMicrophysics,
-<<<<<<< HEAD
-    KesslerMicrophysics
-=======
+    KesslerMicrophysics,
 
     # BoundaryConditions
     BulkDrag,
@@ -52,7 +50,6 @@
     # Forcing utilities
     geostrophic_forcings,
     SubsidenceForcing
->>>>>>> 74abb436
 
 using Oceananigans: Oceananigans, @at, AnisotropicMinimumDissipation, Average,
                     AveragedTimeInterval, BackgroundField, BetaPlane, Bounded,
