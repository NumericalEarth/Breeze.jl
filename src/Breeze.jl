--- conflicted
+++ resolved
@@ -47,12 +47,9 @@
     RelativeHumidity,
     RelativeHumidityField,
     BulkMicrophysics,
-<<<<<<< HEAD
     DCMIP2016KesslerMicrophysics,
     compute_hydrostatic_pressure!,
-=======
     NonEquilibriumCloudFormation,
->>>>>>> 6bb0af00
 
     # BoundaryConditions
     BulkDrag,
