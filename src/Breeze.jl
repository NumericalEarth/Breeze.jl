"""
Julia package for finite volume GPU and CPU large eddy simulations (LES)
of atmospheric flows. The abstractions, design, and finite volume engine
are based on Oceananigans.
"""
module Breeze

export
    # AtmosphereModel
    MoistAirBuoyancy,
    ThermodynamicConstants,
    ReferenceState,
    AnelasticFormulation,
    AtmosphereModel,
    StaticEnergyThermodynamics,
    LiquidIcePotentialTemperatureThermodynamics,
    TemperatureField,
    IdealGas,
    CondensedPhase,
    mixture_gas_constant,
    mixture_heat_capacity,

    # Diagnostics
    PotentialTemperature,
    VirtualPotentialTemperature,
    EquivalentPotentialTemperature,
    StabilityEquivalentPotentialTemperature,
    LiquidIcePotentialTemperature,
    StaticEnergy,
    static_energy_density,
    static_energy,
    total_energy,
    liquid_ice_potential_temperature_density,
    liquid_ice_potential_temperature,

    # Microphysics
    SaturationAdjustment,
    MixedPhaseEquilibrium,
    WarmPhaseEquilibrium,
    SaturationSpecificHumidity,
    SaturationSpecificHumidityField,
    RelativeHumidity,
    RelativeHumidityField,
    BulkMicrophysics,

<<<<<<< HEAD
    # Radiation (implemented by extensions)
    GrayRadiation,

    # Celestial mechanics
    cos_solar_zenith_angle,
    solar_declination,
    equation_of_time,
    hour_angle,
=======
    # BoundaryConditions
    BulkDrag,
    BulkSensibleHeatFlux,
    BulkVaporFlux,
>>>>>>> f0df2a3a

    # Forcing utilities
    geostrophic_forcings,
    SubsidenceForcing

using Oceananigans: Oceananigans, @at, AnisotropicMinimumDissipation, Average,
                    AveragedTimeInterval, BackgroundField, BetaPlane, Bounded,
                    CPU, Callback, Center, CenterField, Centered, Checkpointer, Clock,
                    ConstantCartesianCoriolis, Distributed, FPlane, Face,
                    Field, FieldBoundaryConditions, FieldDataset,
                    FieldTimeSeries, Flat, FluxBoundaryCondition, Forcing, GPU,
                    GradientBoundaryCondition, GridFittedBottom,
                    ImmersedBoundaryCondition, ImmersedBoundaryGrid, InMemory,
                    Integral, IterationInterval, JLD2Writer,
                    KernelFunctionOperation, LagrangianParticles, NetCDFWriter,
                    NonTraditionalBetaPlane, OnDisk, OpenBoundaryCondition,
                    PartialCellBottom, Partition, Periodic,
                    PerturbationAdvection, RectilinearGrid, Simulation,
                    SmagorinskyLilly, SpecifiedTimes, TimeInterval,
                    UpwindBiased, ValueBoundaryCondition, WENO,
                    WallTimeInterval, XFaceField, YFaceField, ZFaceField,
                    add_callback!, compute!, conjure_time_step_wizard!,
                    interior, iteration, minimum_xspacing, minimum_yspacing,
                    minimum_zspacing, nodes, prettytime, regrid!, run!, set!,
                    time_step!, xnodes, xspacings, ynodes, yspacings, znodes,
                    zspacings, ∂x, ∂y, ∂z

using Oceananigans.Grids: znode

export
    CPU, GPU,
    Center, Face, Periodic, Bounded, Flat,
    RectilinearGrid, Clock,
    nodes, xnodes, ynodes, znodes,
    znode,
    xspacings, yspacings, zspacings,
    minimum_xspacing, minimum_yspacing, minimum_zspacing,
    ImmersedBoundaryGrid, GridFittedBottom, PartialCellBottom, ImmersedBoundaryCondition,
    Distributed, Partition,
    Centered, UpwindBiased, WENO,
    FluxBoundaryCondition, ValueBoundaryCondition, GradientBoundaryCondition,
    OpenBoundaryCondition, PerturbationAdvection, FieldBoundaryConditions,
    Field, CenterField, XFaceField, YFaceField, ZFaceField,
    Average, Integral,
    BackgroundField, interior, set!, compute!, regrid!,
    Forcing,
    FPlane, ConstantCartesianCoriolis, BetaPlane, NonTraditionalBetaPlane,
    SmagorinskyLilly, AnisotropicMinimumDissipation,
    LagrangianParticles,
    conjure_time_step_wizard!,
    time_step!, Simulation, run!, Callback, add_callback!, iteration,
    NetCDFWriter, JLD2Writer, Checkpointer,
    TimeInterval, IterationInterval, WallTimeInterval, AveragedTimeInterval, SpecifiedTimes,
    FieldTimeSeries, FieldDataset, InMemory, OnDisk,
    ∂x, ∂y, ∂z, @at, KernelFunctionOperation,
    prettytime

include("Thermodynamics/Thermodynamics.jl")
using .Thermodynamics

include("MoistAirBuoyancies.jl")
using .MoistAirBuoyancies

include("AtmosphereModels/AtmosphereModels.jl")
using .AtmosphereModels

include("Microphysics/Microphysics.jl")
using .Microphysics

include("TurbulenceClosures/TurbulenceClosures.jl")
using .TurbulenceClosures

include("Advection.jl")
using .Advection

<<<<<<< HEAD
include("CelestialMechanics/CelestialMechanics.jl")
using .CelestialMechanics

#####
##### Radiation stubs (implemented by extensions)
#####

"""
    GrayRadiation(grid; kwargs...)

Construct a gray atmosphere radiative transfer model.

This is a stub function - the actual implementation is provided by
the BreezeRRTMGPExt extension when RRTMGP.jl is loaded.

See the extension documentation for available keyword arguments.
"""
function GrayRadiation end
=======
include("BoundaryConditions/BoundaryConditions.jl")
using .BoundaryConditions

include("Forcings/Forcings.jl")
using .Forcings
>>>>>>> f0df2a3a

end # module Breeze<|MERGE_RESOLUTION|>--- conflicted
+++ resolved
@@ -43,21 +43,13 @@
     RelativeHumidityField,
     BulkMicrophysics,
 
-<<<<<<< HEAD
     # Radiation (implemented by extensions)
     GrayRadiation,
 
-    # Celestial mechanics
-    cos_solar_zenith_angle,
-    solar_declination,
-    equation_of_time,
-    hour_angle,
-=======
     # BoundaryConditions
     BulkDrag,
     BulkSensibleHeatFlux,
     BulkVaporFlux,
->>>>>>> f0df2a3a
 
     # Forcing utilities
     geostrophic_forcings,
@@ -133,9 +125,14 @@
 include("Advection.jl")
 using .Advection
 
-<<<<<<< HEAD
 include("CelestialMechanics/CelestialMechanics.jl")
 using .CelestialMechanics
+
+include("BoundaryConditions/BoundaryConditions.jl")
+using .BoundaryConditions
+
+include("Forcings/Forcings.jl")
+using .Forcings
 
 #####
 ##### Radiation stubs (implemented by extensions)
@@ -152,12 +149,5 @@
 See the extension documentation for available keyword arguments.
 """
 function GrayRadiation end
-=======
-include("BoundaryConditions/BoundaryConditions.jl")
-using .BoundaryConditions
-
-include("Forcings/Forcings.jl")
-using .Forcings
->>>>>>> f0df2a3a
 
 end # module Breeze