"""
Julia package for finite volume GPU and CPU large eddy simulations (LES)
of atmospheric flows. The abstractions, design, and finite volume engine
are based on Oceananigans.
"""
module Breeze

export
    # AtmosphereModel
    MoistAirBuoyancy,
    ThermodynamicConstants,
    ReferenceState,
    AnelasticFormulation,
    AtmosphereModel,
    StaticEnergyThermodynamics,
    LiquidIcePotentialTemperatureThermodynamics,
    RadiativeTransferModel,
    TemperatureField,
    IdealGas,
    CondensedPhase,
    mixture_gas_constant,
    mixture_heat_capacity,
    
    # Diagnostics
    compute_hydrostatic_pressure!,
    PotentialTemperature,
    VirtualPotentialTemperature,
    EquivalentPotentialTemperature,
    StabilityEquivalentPotentialTemperature,
    LiquidIcePotentialTemperature,
    StaticEnergy,
    static_energy_density,
    static_energy,
    total_energy,
    liquid_ice_potential_temperature_density,
    liquid_ice_potential_temperature,
    precipitation_rate,
    surface_precipitation_flux,
    mean_pressure,
    pressure_anomaly,
    total_pressure,

    # Microphysics
    SaturationAdjustment,
    MixedPhaseEquilibrium,
    WarmPhaseEquilibrium,
    SaturationSpecificHumidity,
    SaturationSpecificHumidityField,
    RelativeHumidity,
    RelativeHumidityField,
    BulkMicrophysics,
    NonEquilibriumCloudFormation,

    # BoundaryConditions
    BulkDrag,
    BulkSensibleHeatFlux,
    BulkVaporFlux,

    # Forcing utilities
    geostrophic_forcings,
    SubsidenceForcing

using Oceananigans: Oceananigans, @at, AnisotropicMinimumDissipation, Average,
                    AveragedTimeInterval, BackgroundField, BetaPlane, Bounded,
                    CPU, Callback, Center, CenterField, Centered, Checkpointer, Clock,
<<<<<<< HEAD
                    ConstantCartesianCoriolis, Distributed, DynamicSmagorinsky, FPlane, Face,
                    Field, FieldBoundaryConditions, FieldDataset,
                    FieldTimeSeries, Flat, FluxBoundaryCondition, Forcing, GPU,
=======
                    ConstantCartesianCoriolis, Distributed, ExponentialDiscretization,
                    FPlane, Face, Field, FieldBoundaryConditions, FieldDataset,
                    FieldTimeSeries, Flat, FluxBoundaryCondition, Forcing,
                    Relaxation, GaussianMask, GPU,
>>>>>>> 9e14f017
                    GradientBoundaryCondition, GridFittedBottom,
                    ImmersedBoundaryCondition, ImmersedBoundaryGrid, InMemory,
                    Integral, IterationInterval, JLD2Writer,
                    KernelFunctionOperation, LagrangianParticles, NetCDFWriter,
                    NonTraditionalBetaPlane, OnDisk, OpenBoundaryCondition,
                    PartialCellBottom, Partition, Periodic,
                    PerturbationAdvection, RectilinearGrid, Simulation,
                    SmagorinskyLilly, SpecifiedTimes, TimeInterval,
                    UpwindBiased, ValueBoundaryCondition, WENO, FluxFormAdvection,
                    WallTimeInterval, XFaceField, YFaceField, ZFaceField,
                    add_callback!, compute!, conjure_time_step_wizard!,
                    interior, iteration, minimum_xspacing, minimum_yspacing,
                    minimum_zspacing, nodes, prettytime, regrid!, run!, set!,
                    time_step!, xnodes, xspacings, ynodes, yspacings, znodes,
                    zspacings, ∂x, ∂y, ∂z

using Oceananigans.Grids: znode
using Oceananigans.BoundaryConditions: ImpenetrableBoundaryCondition

export
    CPU, GPU,
    Center, Face, Periodic, Bounded, Flat,
    RectilinearGrid, ExponentialDiscretization, Clock,
    nodes, xnodes, ynodes, znodes,
    znode,
    xspacings, yspacings, zspacings,
    minimum_xspacing, minimum_yspacing, minimum_zspacing,
    ImmersedBoundaryGrid, GridFittedBottom, PartialCellBottom, ImmersedBoundaryCondition,
    Distributed, Partition,
    Centered, UpwindBiased, WENO, FluxFormAdvection,
    FluxBoundaryCondition, ValueBoundaryCondition, GradientBoundaryCondition, ImpenetrableBoundaryCondition,
    OpenBoundaryCondition, PerturbationAdvection, FieldBoundaryConditions,
    Field, CenterField, XFaceField, YFaceField, ZFaceField,
    Average, Integral,
    BackgroundField, interior, set!, compute!, regrid!,
    Forcing, Relaxation, GaussianMask,
    FPlane, ConstantCartesianCoriolis, BetaPlane, NonTraditionalBetaPlane,
    SmagorinskyLilly, AnisotropicMinimumDissipation, DynamicSmagorinsky,
    LagrangianParticles,
    conjure_time_step_wizard!,
    time_step!, Simulation, run!, Callback, add_callback!, iteration,
    NetCDFWriter, JLD2Writer, Checkpointer,
    TimeInterval, IterationInterval, WallTimeInterval, AveragedTimeInterval, SpecifiedTimes,
    FieldTimeSeries, FieldDataset, InMemory, OnDisk,
    ∂x, ∂y, ∂z, @at, KernelFunctionOperation,
    prettytime

include("Thermodynamics/Thermodynamics.jl")
using .Thermodynamics

include("MoistAirBuoyancies.jl")
using .MoistAirBuoyancies

include("AtmosphereModels/AtmosphereModels.jl")
using .AtmosphereModels

include("Microphysics/Microphysics.jl")
using .Microphysics

include("TurbulenceClosures/TurbulenceClosures.jl")
using .TurbulenceClosures

include("Advection.jl")
using .Advection

include("CelestialMechanics/CelestialMechanics.jl")
using .CelestialMechanics

include("BoundaryConditions/BoundaryConditions.jl")
using .BoundaryConditions

include("Forcings/Forcings.jl")
using .Forcings

end # module Breeze<|MERGE_RESOLUTION|>--- conflicted
+++ resolved
@@ -63,16 +63,10 @@
 using Oceananigans: Oceananigans, @at, AnisotropicMinimumDissipation, Average,
                     AveragedTimeInterval, BackgroundField, BetaPlane, Bounded,
                     CPU, Callback, Center, CenterField, Centered, Checkpointer, Clock,
-<<<<<<< HEAD
-                    ConstantCartesianCoriolis, Distributed, DynamicSmagorinsky, FPlane, Face,
-                    Field, FieldBoundaryConditions, FieldDataset,
-                    FieldTimeSeries, Flat, FluxBoundaryCondition, Forcing, GPU,
-=======
-                    ConstantCartesianCoriolis, Distributed, ExponentialDiscretization,
-                    FPlane, Face, Field, FieldBoundaryConditions, FieldDataset,
-                    FieldTimeSeries, Flat, FluxBoundaryCondition, Forcing,
+                    ConstantCartesianCoriolis, Distributed, DynamicSmagorinsky,
+                    ExponentialDiscretization, FPlane, Face, Field, FieldBoundaryConditions,
+                    FieldDataset, FieldTimeSeries, Flat, FluxBoundaryCondition, Forcing,
                     Relaxation, GaussianMask, GPU,
->>>>>>> 9e14f017
                     GradientBoundaryCondition, GridFittedBottom,
                     ImmersedBoundaryCondition, ImmersedBoundaryGrid, InMemory,
                     Integral, IterationInterval, JLD2Writer,
