"""
Julia package for finite volume GPU and CPU large eddy simulations (LES)
of atmospheric flows. The abstractions, design, and finite volume engine
are based on Oceananigans.
"""
module Breeze

export
    # AtmosphereModel
    MoistAirBuoyancy,
    ThermodynamicConstants,
    ReferenceState,
    AnelasticFormulation,
    AtmosphereModel,
    StaticEnergyThermodynamics,
    LiquidIcePotentialTemperatureThermodynamics,
    TemperatureField,
    IdealGas,
    CondensedPhase,
    mixture_gas_constant,
    mixture_heat_capacity,
    static_energy_density,
    static_energy,
    total_energy,
    liquid_ice_potential_temperature_density,
    liquid_ice_potential_temperature,

    # Diagnostics
    PotentialTemperature,
    VirtualPotentialTemperature,
    EquivalentPotentialTemperature,
    StabilityEquivalentPotentialTemperature,
    LiquidIcePotentialTemperature,
    StaticEnergy,

    # Microphysics
    SaturationAdjustment,
    MixedPhaseEquilibrium,
    WarmPhaseEquilibrium,
<<<<<<< HEAD
    BulkMicrophysics,
    KesslerMicrophysics,
    energy_density,
    specific_energy
=======
    SaturationSpecificHumidity,
    SaturationSpecificHumidityField,
    BulkMicrophysics
>>>>>>> 45f323f2

using Oceananigans: Oceananigans, @at, AnisotropicMinimumDissipation, Average,
                    AveragedTimeInterval, BackgroundField, BetaPlane, Bounded,
                    CPU, Callback, Center, CenterField, Centered, Checkpointer,
                    ConstantCartesianCoriolis, Distributed, FPlane, Face,
                    Field, FieldBoundaryConditions, FieldDataset,
                    FieldTimeSeries, Flat, FluxBoundaryCondition, Forcing, GPU,
                    GradientBoundaryCondition, GridFittedBottom,
                    ImmersedBoundaryCondition, ImmersedBoundaryGrid, InMemory,
                    Integral, IterationInterval, JLD2Writer,
                    KernelFunctionOperation, LagrangianParticles, NetCDFWriter,
                    NonTraditionalBetaPlane, OnDisk, OpenBoundaryCondition,
                    PartialCellBottom, Partition, Periodic,
                    PerturbationAdvection, RectilinearGrid, Simulation,
                    SmagorinskyLilly, SpecifiedTimes, TimeInterval,
                    UpwindBiased, ValueBoundaryCondition, WENO,
                    WallTimeInterval, XFaceField, YFaceField, ZFaceField,
                    add_callback!, compute!, conjure_time_step_wizard!,
                    interior, iteration, minimum_xspacing, minimum_yspacing,
                    minimum_zspacing, nodes, prettytime, regrid!, run!, set!,
                    time_step!, xnodes, xspacings, ynodes, yspacings, znodes,
                    zspacings, ∂x, ∂y, ∂z

using Oceananigans.Grids: znode

export
    CPU, GPU,
    Center, Face, Periodic, Bounded, Flat,
    RectilinearGrid,
    nodes, xnodes, ynodes, znodes,
    znode,
    xspacings, yspacings, zspacings,
    minimum_xspacing, minimum_yspacing, minimum_zspacing,
    ImmersedBoundaryGrid, GridFittedBottom, PartialCellBottom, ImmersedBoundaryCondition,
    Distributed, Partition,
    Centered, UpwindBiased, WENO,
    FluxBoundaryCondition, ValueBoundaryCondition, GradientBoundaryCondition,
    OpenBoundaryCondition, PerturbationAdvection, FieldBoundaryConditions,
    Field, CenterField, XFaceField, YFaceField, ZFaceField,
    Average, Integral,
    BackgroundField, interior, set!, compute!, regrid!,
    Forcing,
    FPlane, ConstantCartesianCoriolis, BetaPlane, NonTraditionalBetaPlane,
    SmagorinskyLilly, AnisotropicMinimumDissipation,
    LagrangianParticles,
    conjure_time_step_wizard!,
    time_step!, Simulation, run!, Callback, add_callback!, iteration,
    NetCDFWriter, JLD2Writer, Checkpointer,
    TimeInterval, IterationInterval, WallTimeInterval, AveragedTimeInterval, SpecifiedTimes,
    FieldTimeSeries, FieldDataset, InMemory, OnDisk,
    ∂x, ∂y, ∂z, @at, KernelFunctionOperation,
    prettytime

include("Thermodynamics/Thermodynamics.jl")
using .Thermodynamics

include("MoistAirBuoyancies.jl")
using .MoistAirBuoyancies

include("AtmosphereModels/AtmosphereModels.jl")
using .AtmosphereModels

include("Microphysics/Microphysics.jl")
using .Microphysics

include("TurbulenceClosures/TurbulenceClosures.jl")
using .TurbulenceClosures

include("Advection.jl")
using .Advection

end # module Breeze<|MERGE_RESOLUTION|>--- conflicted
+++ resolved
@@ -37,16 +37,10 @@
     SaturationAdjustment,
     MixedPhaseEquilibrium,
     WarmPhaseEquilibrium,
-<<<<<<< HEAD
-    BulkMicrophysics,
-    KesslerMicrophysics,
-    energy_density,
-    specific_energy
-=======
     SaturationSpecificHumidity,
     SaturationSpecificHumidityField,
-    BulkMicrophysics
->>>>>>> 45f323f2
+    BulkMicrophysics,
+    KesslerMicrophysics
 
 using Oceananigans: Oceananigans, @at, AnisotropicMinimumDissipation, Average,
                     AveragedTimeInterval, BackgroundField, BetaPlane, Bounded,
