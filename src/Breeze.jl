--- conflicted
+++ resolved
@@ -41,14 +41,12 @@
     SaturationSpecificHumidityField,
     BulkMicrophysics,
 
-<<<<<<< HEAD
     # Radiation (implemented by extensions)
-    GrayRadiation
-=======
+    GrayRadiation,
+
     # Forcing utilities
     geostrophic_forcings,
     SubsidenceForcing
->>>>>>> 38b57132
 
 using Oceananigans: Oceananigans, @at, AnisotropicMinimumDissipation, Average,
                     AveragedTimeInterval, BackgroundField, BetaPlane, Bounded,
