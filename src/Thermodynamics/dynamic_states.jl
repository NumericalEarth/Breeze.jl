--- conflicted
+++ resolved
@@ -64,13 +64,8 @@
 @inline with_moisture(𝒰::StaticEnergyState{FT}, q::MoistureMassFractions{FT}) where FT =
     StaticEnergyState{FT}(𝒰.static_energy, q, 𝒰.height, 𝒰.reference_pressure)
 
-<<<<<<< HEAD
-@inline function temperature(𝒰::MoistStaticEnergyState{FT}, thermo::ThermodynamicConstants{FT})::FT where FT
-    e = 𝒰.moist_static_energy
-=======
-@inline function temperature(𝒰::StaticEnergyState, thermo::ThermodynamicConstants)
+@inline function temperature(𝒰::StaticEnergyState{T}, thermo::ThermodynamicConstants{T})::FT where {FT}
     e = 𝒰.static_energy
->>>>>>> 49f5bbc8
     q = 𝒰.moisture_mass_fractions
     cᵖᵐ = mixture_heat_capacity(q, thermo)
 
