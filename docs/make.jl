--- conflicted
+++ resolved
@@ -42,7 +42,6 @@
     "prescribed_sst.jl",
 ]
 
-<<<<<<< HEAD
 literate_code(script_path, literated_dir) = """
 using Literate
 using CairoMakie
@@ -50,23 +49,19 @@
 CairoMakie.activate!(type = "png")
 set_theme!(Theme(linewidth = 3))
 
-Literate.markdown($(repr(script_path)), $(repr(literated_dir)); flavor = Literate.DocumenterFlavor(), execute = true)
+Literate.markdown($(repr(script_path)), $(repr(literated_dir));
+                  flavor = Literate.DocumenterFlavor(),
+                  preprocess = content -> content * $(example_postamble),
+                  execute = true,
+                 )
 """
 
 semaphore = Base.Semaphore(Threads.nthreads(:interactive))
-@sync for script_file in example_scripts
+@time "literate" @sync for script_file in example_scripts
     script_path = joinpath(examples_src_dir, script_file)
     Threads.@spawn :interactive Base.acquire(semaphore) do
-        run(`$(Base.julia_cmd()) --color=yes --project=$(dirname(Base.active_project())) -e $(literate_code(script_path, literated_dir))`)
+        @time script_file run(`$(Base.julia_cmd()) --color=yes --project=$(dirname(Base.active_project())) -e $(literate_code(script_path, literated_dir))`)
     end
-=======
-@time "literate" for script_file in example_scripts
-    script_path = joinpath(examples_src_dir, script_file)
-    @time script_file Literate.markdown(script_path, literated_dir;
-                                        flavor = Literate.DocumenterFlavor(),
-                                        preprocess = content -> content * example_postamble,
-                                        execute = true)
->>>>>>> e31ec1b1
 end
 
 example_pages = Any[
