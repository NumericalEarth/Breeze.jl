--- conflicted
+++ resolved
@@ -34,24 +34,14 @@
 Pkg.status()
 """
 
-<<<<<<< HEAD
-example_scripts = [
-    "dry_thermal_bubble.jl",
-    "cloudy_thermal_bubble.jl",
-    "cloudy_kelvin_helmholtz.jl",
-    "bomex.jl",
-    "rico.jl",
-    "prescribed_sst.jl",
-    "inertia_gravity_wave.jl",
-=======
 example_pages = [
     "Stratified dry thermal bubble" => "literated/dry_thermal_bubble.md",
     "Cloudy thermal bubble" => "literated/cloudy_thermal_bubble.md",
     "Cloudy Kelvin-Helmholtz instability" => "literated/cloudy_kelvin_helmholtz.md",
     "Shallow cumulus convection (BOMEX)" => "literated/bomex.md",
-    "Prescribed SST" => "literated/prescribed_sst.md",
+    "Prescribed SST convection" => "literated/prescribed_sst.md",
     "Inertia gravity wave" => "literated/inertia_gravity_wave.md",
->>>>>>> a4a296c7
+    "Precipitating shallow cumulus (RICO)" => "literated/rico.md",
 ]
 
 literate_code(script_path, literated_dir) = """
@@ -77,19 +67,6 @@
     end
 end
 
-<<<<<<< HEAD
-example_pages = Any[
-    "Stratified dry thermal bubble" => "literated/dry_thermal_bubble.md",
-    "Cloudy thermal bubble" => "literated/cloudy_thermal_bubble.md",
-    "Cloudy Kelvin-Helmholtz instability" => "literated/cloudy_kelvin_helmholtz.md",
-    "Shallow cumulus convection (BOMEX)" => "literated/bomex.md",
-    "Precipitating shallow cumulus (RICO)" => "literated/rico.md",
-    "Prescribed SST convection" => "literated/prescribed_sst.md",
-    "Inertia gravity wave" => "literated/inertia_gravity_wave.md",
-]
-
-=======
->>>>>>> a4a296c7
 makedocs(
     ;
     modules = [Breeze],
