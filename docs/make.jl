--- conflicted
+++ resolved
@@ -21,12 +21,8 @@
     "dry_thermal_bubble.jl",
     "cloudy_thermal_bubble.jl",
     "cloudy_kelvin_helmholtz.jl",
-<<<<<<< HEAD
-    # "prescribed_sst.jl", # this is a WIP
-=======
     "bomex.jl",
     "prescribed_sst.jl",
->>>>>>> 3c2cee88
 ]
 
 @time "literate" for script_file in example_scripts
