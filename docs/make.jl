using Breeze
using RRTMGP, CloudMicrophysics # to load Breeze extensions
using Documenter
using DocumenterCitations
using Literate

using CairoMakie
CairoMakie.activate!(type = "png")
set_theme!(Theme(linewidth = 3))

DocMeta.setdocmeta!(Breeze, :DocTestSetup, :(using Breeze); recursive=true)

bib_filepath = joinpath(@__DIR__, "src", "breeze.bib")
bib = CitationBibliography(bib_filepath, style=:authoryear)

examples_src_dir = joinpath(@__DIR__, "..", "examples")
literated_dir = joinpath(@__DIR__, "src", "literated")
mkpath(literated_dir)
# We'll append the following postamble to the literate examples, to include
# information about the computing environment used to run them.
example_postamble = """

# ---

# ### Julia version and environment information
#
# This example was executed with the following version of Julia:

using InteractiveUtils: versioninfo
versioninfo()

# These were the top-level packages installed in the environment:

import Pkg
Pkg.status()
"""

<<<<<<< HEAD
example_pages = [
    "Stratified dry thermal bubble" => "literated/dry_thermal_bubble.md",
    "Cloudy thermal bubble" => "literated/cloudy_thermal_bubble.md",
    "Cloudy Kelvin-Helmholtz instability" => "literated/cloudy_kelvin_helmholtz.md",
    "Mountain waves" => "literated/mountain_wave.md",
    "Shallow cumulus convection (BOMEX)" => "literated/bomex.md",
    "Precipitating shallow cumulus (RICO)" => "literated/rico.md",
    "Convection over prescribed sea surface temperature (SST)" => "literated/prescribed_sea_surface_temperature.md",
    "Inertia gravity wave" => "literated/inertia_gravity_wave.md",
    "Single column gray radiation" => "literated/single_column_radiation.md",
=======
struct Example
    # Title of the example page in `Documenter` ToC
    title::String
    # Basename of the example file, without extension (`.jl` will be appended for the input
    # to `Literate.markdown`, `.md` will be appended for the generated file)
    basename::String
    # Whether to always build this example: set it to `false` for long-running examples to
    # be built only on `main` or on-demand in PRS.
    build_always::Bool
end

examples = [
    Example("Stratified dry thermal bubble", "dry_thermal_bubble", true),
    Example("Cloudy thermal bubble", "cloudy_thermal_bubble", true),
    Example("Cloudy Kelvin-Helmholtz instability", "cloudy_kelvin_helmholtz", true),
    Example("Shallow cumulus convection (BOMEX)", "bomex", true),
    Example("Precipitating shallow cumulus (RICO)", "rico", true),
    Example("Convection over prescribed sea surface temperature (SST)", "prescribed_sea_surface_temperature", true),
    Example("Inertia gravity wave", "inertia_gravity_wave", true),
    Example("Single column gray radiation", "single_column_radiation", true),
>>>>>>> 659917df
]

# Filter out long-running example if necessary
filter!(x -> x.build_always || get(ENV, "BREEZE_BUILD_ALL_EXAMPLES", "false") == "true", examples)

example_pages = [ex.title => joinpath("literated", ex.basename * ".md") for ex in examples]

literate_code(script_path, literated_dir) = """
using Literate
using CairoMakie

CairoMakie.activate!(type = "png")
set_theme!(Theme(linewidth = 3))

@time $(repr(basename(script_path))) Literate.markdown($(repr(script_path)), $(repr(literated_dir));
                                                        flavor = Literate.DocumenterFlavor(),
                                                        preprocess = content -> content * $(repr(example_postamble)),
                                                        execute = true,
                                                       )
"""

semaphore = Base.Semaphore(Threads.nthreads(:interactive))
@time "literate" @sync for example in examples
    script_file = example.basename * ".jl"
    script_path = joinpath(examples_src_dir, script_file)
    Threads.@spawn :interactive Base.acquire(semaphore) do
        run(`$(Base.julia_cmd()) --color=yes --project=$(dirname(Base.active_project())) -e $(literate_code(script_path, literated_dir))`)
    end
end

modules = Module[]
BreezeRRTMGPExt = isdefined(Base, :get_extension) ? Base.get_extension(Breeze, :BreezeRRTMGPExt) : Breeze.BreezeRRTMGPExt
BreezeCloudMicrophysicsExt = isdefined(Base, :get_extension) ? Base.get_extension(Breeze, :BreezeCloudMicrophysicsExt) : Breeze.BreezeCloudMicrophysicsExt

for m in [Breeze, BreezeRRTMGPExt, BreezeCloudMicrophysicsExt]
    if !isnothing(m)
        push!(modules, m)
    end
end

makedocs(
    ;
    modules,
    sitename = "Breeze",
    plugins = [bib],
    format = Documenter.HTML(
        ;
        size_threshold_warn = 2 ^ 19, # 512 KiB
        size_threshold = 2 ^ 20, # 1 MiB
    ),
    pages=[
        "Home" => "index.md",
        "Examples" => example_pages,
        "Thermodynamics" => "thermodynamics.md",
        "AtmosphereModel" => Any[
            "Diagnostics" => "atmosphere_model/diagnostics.md",
        ],
        "Microphysics" => Any[
            "Overview" => "microphysics/microphysics_overview.md",
            "Warm-phase saturation adjustment" => "microphysics/warm_phase_saturation_adjustment.md",
            "Mixed-phase saturation adjustment" => "microphysics/mixed_phase_saturation_adjustment.md",
        ],
        "Developers" => Any[
            "Microphysics" => Any[
                "Microphysics Interface" => "developer/microphysics_interface.md",
            ],
        ],
        "Radiative Transfer" => "radiative_transfer.md",
        "Dycore equations and algorithms" => "dycore_equations_algorithms.md",
        "Appendix" => Any[
            "Notation" => "appendix/notation.md",
        ],
        "References" => "references.md",
        "API" => "api.md",
        "Contributors guide" => "contributing.md",
    ],
    linkcheck = true,
    draft = false,
)

"""
    recursive_find(directory, pattern)

Return list of filepaths within `directory` that contains the `pattern::Regex`.
"""
function recursive_find(directory, pattern)
    mapreduce(vcat, walkdir(directory)) do (root, dirs, filenames)
        matched_filenames = filter(contains(pattern), filenames)
        map(filename -> joinpath(root, filename), matched_filenames)
    end
end

@info "Cleaning up temporary .jld2 and .nc output created by doctests or literated examples..."

for pattern in [r"\.jld2", r"\.nc"]
    filenames = recursive_find(@__DIR__, pattern)

    for filename in filenames
        rm(filename)
    end
end<|MERGE_RESOLUTION|>--- conflicted
+++ resolved
@@ -35,18 +35,6 @@
 Pkg.status()
 """
 
-<<<<<<< HEAD
-example_pages = [
-    "Stratified dry thermal bubble" => "literated/dry_thermal_bubble.md",
-    "Cloudy thermal bubble" => "literated/cloudy_thermal_bubble.md",
-    "Cloudy Kelvin-Helmholtz instability" => "literated/cloudy_kelvin_helmholtz.md",
-    "Mountain waves" => "literated/mountain_wave.md",
-    "Shallow cumulus convection (BOMEX)" => "literated/bomex.md",
-    "Precipitating shallow cumulus (RICO)" => "literated/rico.md",
-    "Convection over prescribed sea surface temperature (SST)" => "literated/prescribed_sea_surface_temperature.md",
-    "Inertia gravity wave" => "literated/inertia_gravity_wave.md",
-    "Single column gray radiation" => "literated/single_column_radiation.md",
-=======
 struct Example
     # Title of the example page in `Documenter` ToC
     title::String
@@ -61,13 +49,13 @@
 examples = [
     Example("Stratified dry thermal bubble", "dry_thermal_bubble", true),
     Example("Cloudy thermal bubble", "cloudy_thermal_bubble", true),
-    Example("Cloudy Kelvin-Helmholtz instability", "cloudy_kelvin_helmholtz", true),
+    Example("Cloudy thermal bubble", "cloudy_thermal_bubble", true),
+    Example("Mountain waves", "mountain_wave", true),
     Example("Shallow cumulus convection (BOMEX)", "bomex", true),
     Example("Precipitating shallow cumulus (RICO)", "rico", true),
     Example("Convection over prescribed sea surface temperature (SST)", "prescribed_sea_surface_temperature", true),
     Example("Inertia gravity wave", "inertia_gravity_wave", true),
     Example("Single column gray radiation", "single_column_radiation", true),
->>>>>>> 659917df
 ]
 
 # Filter out long-running example if necessary
