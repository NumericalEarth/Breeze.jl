using Breeze
using Documenter
using DocumenterCitations
using Literate

using CairoMakie
CairoMakie.activate!(type = "svg")
set_theme!(Theme(linewidth = 3))

DocMeta.setdocmeta!(Breeze, :DocTestSetup, :(using Breeze); recursive=true)

bib_filepath = joinpath(@__DIR__, "src", "breeze.bib")
bib = CitationBibliography(bib_filepath, style=:authoryear)

examples_src_dir = joinpath(@__DIR__, "..", "examples")
literated_dir = joinpath(@__DIR__, "src", "literated")
mkpath(literated_dir)

example_scripts = [
    "thermal_bubble.jl",
<<<<<<< HEAD
    "wave_clouds.jl",
    "saturated_internal_wave.jl",
=======
    "cloudy_kelvin_helmholtz.jl",
>>>>>>> 27a3949a
    # "prescribed_sst.jl", # this is a WIP
]

for script_file in example_scripts
    script_path = joinpath(examples_src_dir, script_file)
    Literate.markdown(script_path, literated_dir;
                      flavor = Literate.DocumenterFlavor(),
                      execute = true)
end

example_pages = Any[
    "Thermal bubble" => "literated/thermal_bubble.md",
<<<<<<< HEAD
    "Cloudy Kelvin–-Helmholtz instability" => "literated/wave_clouds.md",
    "Saturated internal wave" => "literated/saturated_internal_wave.md",
=======
    "Cloudy Kelvin-Helmholtz instability" => "literated/cloudy_kelvin_helmholtz.md",
>>>>>>> 27a3949a
    # "Prescribed SST" => "literated/prescribed_sst.md",
]

makedocs(
    ;
    modules = [Breeze],
    sitename = "Breeze",
    plugins = [bib],
    pages=[
        "Home" => "index.md",
        "Examples" => example_pages,
        "Thermodynamics" => "thermodynamics.md",
        "Microphysics" => Any[
            "Overview" => "microphysics/microphysics_overview.md",
            "Warm-phase saturation adjustment" => "microphysics/warm_phase_saturation_adjustment.md",
            "Mixed-phase saturation adjustment" => "microphysics/mixed_phase_saturation_adjustment.md",
        ],
        "Developers" => Any[
            "Microphysics" => Any[
                "Microphysics Interface" => "developer/microphysics_interface.md",
            ],
        ],
        "Dycore equations and algorithms" => "dycore_equations_algorithms.md",
        "Appendix" => Any[
            "Notation" => "appendix/notation.md",
        ],
        "References" => "references.md",
        "API" => "api.md",
        "Contributors guide" => "contributing.md",
    ],
    linkcheck = true,
    draft = false,
)

"""
    recursive_find(directory, pattern)

Return list of filepaths within `directory` that contains the `pattern::Regex`.
"""
function recursive_find(directory, pattern)
    mapreduce(vcat, walkdir(directory)) do (root, dirs, filenames)
        matched_filenames = filter(contains(pattern), filenames)
        map(filename -> joinpath(root, filename), matched_filenames)
    end
end

@info "Cleaning up temporary .jld2 and .nc output created by doctests or literated examples..."

for pattern in [r"\.jld2", r"\.nc"]
    filenames = recursive_find(@__DIR__, pattern)

    for filename in filenames
        rm(filename)
    end
end<|MERGE_RESOLUTION|>--- conflicted
+++ resolved
@@ -18,12 +18,8 @@
 
 example_scripts = [
     "thermal_bubble.jl",
-<<<<<<< HEAD
-    "wave_clouds.jl",
+    "cloudy_kelvin_helmholtz.jl",
     "saturated_internal_wave.jl",
-=======
-    "cloudy_kelvin_helmholtz.jl",
->>>>>>> 27a3949a
     # "prescribed_sst.jl", # this is a WIP
 ]
 
@@ -36,12 +32,8 @@
 
 example_pages = Any[
     "Thermal bubble" => "literated/thermal_bubble.md",
-<<<<<<< HEAD
-    "Cloudy Kelvin–-Helmholtz instability" => "literated/wave_clouds.md",
+    "Cloudy Kelvin-Helmholtz instability" => "literated/cloudy_kelvin_helmholtz.md",
     "Saturated internal wave" => "literated/saturated_internal_wave.md",
-=======
-    "Cloudy Kelvin-Helmholtz instability" => "literated/cloudy_kelvin_helmholtz.md",
->>>>>>> 27a3949a
     # "Prescribed SST" => "literated/prescribed_sst.md",
 ]
 
