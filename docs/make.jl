using Breeze
using Documenter
using DocumenterCitations
using Literate

using CairoMakie
CairoMakie.activate!(type = "png")
set_theme!(Theme(linewidth = 3))

DocMeta.setdocmeta!(Breeze, :DocTestSetup, :(using Breeze); recursive=true)

bib_filepath = joinpath(@__DIR__, "src", "breeze.bib")
bib = CitationBibliography(bib_filepath, style=:authoryear)

examples_src_dir = joinpath(@__DIR__, "..", "examples")
literated_dir = joinpath(@__DIR__, "src", "literated")
mkpath(literated_dir)
# We'll append the following postamble to the literate examples, to include
# information about the computing environment used to run them.
example_postamble = """

# ---

# ### Julia version and environment information
#
# This example was executed with the following version of Julia:

using InteractiveUtils: versioninfo
versioninfo()

# These were the top-level packages installed in the environment:

import Pkg
Pkg.status()
"""

example_scripts = [
    "dry_thermal_bubble.jl",
    "cloudy_thermal_bubble.jl",
    "cloudy_kelvin_helmholtz.jl",
    "bomex.jl",
<<<<<<< HEAD
    "inertia_gravity_wave.jl",
    # "prescribed_sst.jl", # this is a WIP
=======
    "prescribed_sst.jl",
>>>>>>> 45f323f2
]

literate_code(script_path, literated_dir) = """
using Literate
using CairoMakie

CairoMakie.activate!(type = "png")
set_theme!(Theme(linewidth = 3))

Literate.markdown($(repr(script_path)), $(repr(literated_dir));
                  flavor = Literate.DocumenterFlavor(),
                  preprocess = content -> content * $(repr(example_postamble)),
                  execute = true,
                 )
"""

semaphore = Base.Semaphore(Threads.nthreads(:interactive))
@time "literate" @sync for script_file in example_scripts
    script_path = joinpath(examples_src_dir, script_file)
    Threads.@spawn :interactive Base.acquire(semaphore) do
        @time script_file run(`$(Base.julia_cmd()) --color=yes --project=$(dirname(Base.active_project())) -e $(literate_code(script_path, literated_dir))`)
    end
end

example_pages = Any[
    "Stratified dry thermal bubble" => "literated/dry_thermal_bubble.md",
    "Cloudy thermal bubble" => "literated/cloudy_thermal_bubble.md",
    "Cloudy Kelvin-Helmholtz instability" => "literated/cloudy_kelvin_helmholtz.md",
    "Shallow cumulus convection (BOMEX)" => "literated/bomex.md",
<<<<<<< HEAD
    "Inertia gravity wave" => "literated/inertia_gravity_wave.md",
    # "Prescribed SST" => "literated/prescribed_sst.md",
=======
    "Prescribed SST convection" => "literated/prescribed_sst.md",
>>>>>>> 45f323f2
]

makedocs(
    ;
    modules = [Breeze],
    sitename = "Breeze",
    plugins = [bib],
    format = Documenter.HTML(
        ;
        size_threshold_warn = 2 ^ 19, # 512 KiB
        size_threshold = 2 ^ 20, # 1 MiB
    ),
    pages=[
        "Home" => "index.md",
        "Examples" => example_pages,
        "Thermodynamics" => "thermodynamics.md",
        "AtmosphereModel" => Any[
            "Diagnostics" => "atmosphere_model/diagnostics.md",
        ],
        "Microphysics" => Any[
            "Overview" => "microphysics/microphysics_overview.md",
            "Warm-phase saturation adjustment" => "microphysics/warm_phase_saturation_adjustment.md",
            "Mixed-phase saturation adjustment" => "microphysics/mixed_phase_saturation_adjustment.md",
        ],
        "Developers" => Any[
            "Microphysics" => Any[
                "Microphysics Interface" => "developer/microphysics_interface.md",
            ],
        ],
        "Dycore equations and algorithms" => "dycore_equations_algorithms.md",
        "Appendix" => Any[
            "Notation" => "appendix/notation.md",
        ],
        "References" => "references.md",
        "API" => "api.md",
        "Contributors guide" => "contributing.md",
    ],
    linkcheck = true,
    draft = false,
)

"""
    recursive_find(directory, pattern)

Return list of filepaths within `directory` that contains the `pattern::Regex`.
"""
function recursive_find(directory, pattern)
    mapreduce(vcat, walkdir(directory)) do (root, dirs, filenames)
        matched_filenames = filter(contains(pattern), filenames)
        map(filename -> joinpath(root, filename), matched_filenames)
    end
end

@info "Cleaning up temporary .jld2 and .nc output created by doctests or literated examples..."

for pattern in [r"\.jld2", r"\.nc"]
    filenames = recursive_find(@__DIR__, pattern)

    for filename in filenames
        rm(filename)
    end
end<|MERGE_RESOLUTION|>--- conflicted
+++ resolved
@@ -39,12 +39,8 @@
     "cloudy_thermal_bubble.jl",
     "cloudy_kelvin_helmholtz.jl",
     "bomex.jl",
-<<<<<<< HEAD
     "inertia_gravity_wave.jl",
     # "prescribed_sst.jl", # this is a WIP
-=======
-    "prescribed_sst.jl",
->>>>>>> 45f323f2
 ]
 
 literate_code(script_path, literated_dir) = """
@@ -74,12 +70,8 @@
     "Cloudy thermal bubble" => "literated/cloudy_thermal_bubble.md",
     "Cloudy Kelvin-Helmholtz instability" => "literated/cloudy_kelvin_helmholtz.md",
     "Shallow cumulus convection (BOMEX)" => "literated/bomex.md",
-<<<<<<< HEAD
     "Inertia gravity wave" => "literated/inertia_gravity_wave.md",
     # "Prescribed SST" => "literated/prescribed_sst.md",
-=======
-    "Prescribed SST convection" => "literated/prescribed_sst.md",
->>>>>>> 45f323f2
 ]
 
 makedocs(
