using Breeze
using Documenter
using DocumenterCitations
using Literate

using CairoMakie
CairoMakie.activate!(type = "png")
set_theme!(Theme(linewidth = 3))

DocMeta.setdocmeta!(Breeze, :DocTestSetup, :(using Breeze); recursive=true)

bib_filepath = joinpath(@__DIR__, "src", "breeze.bib")
bib = CitationBibliography(bib_filepath, style=:authoryear)

examples_src_dir = joinpath(@__DIR__, "..", "examples")
literated_dir = joinpath(@__DIR__, "src", "literated")
mkpath(literated_dir)
# We'll append the following postamble to the literate examples, to include
# information about the computing environment used to run them.
example_postamble = """

# ---

# ### Julia version and environment information
#
# This example was executed with the following version of Julia:

using InteractiveUtils: versioninfo
versioninfo()

# These were the top-level packages installed in the environment:

import Pkg
Pkg.status()
"""

<<<<<<< HEAD
example_scripts = [
    "dry_thermal_bubble.jl",
    "cloudy_thermal_bubble.jl",
    "cloudy_kelvin_helmholtz.jl",
    "bomex.jl",
    "prescribed_sst.jl",
    "single_column_radiation.jl",
    "inertia_gravity_wave.jl",
=======
example_pages = [
    "Stratified dry thermal bubble" => "literated/dry_thermal_bubble.md",
    "Cloudy thermal bubble" => "literated/cloudy_thermal_bubble.md",
    "Cloudy Kelvin-Helmholtz instability" => "literated/cloudy_kelvin_helmholtz.md",
    "Shallow cumulus convection (BOMEX)" => "literated/bomex.md",
    "Prescribed SST" => "literated/prescribed_sst.md",
    "Inertia gravity wave" => "literated/inertia_gravity_wave.md",
>>>>>>> f0df2a3a
]

literate_code(script_path, literated_dir) = """
using Literate
using CairoMakie

CairoMakie.activate!(type = "png")
set_theme!(Theme(linewidth = 3))

@time $(repr(basename(script_path))) Literate.markdown($(repr(script_path)), $(repr(literated_dir));
                                                        flavor = Literate.DocumenterFlavor(),
                                                        preprocess = content -> content * $(repr(example_postamble)),
                                                        execute = true,
                                                       )
"""

semaphore = Base.Semaphore(Threads.nthreads(:interactive))
@time "literate" @sync for (_, dest_file) in example_pages
    script_file = splitext(basename(dest_file))[1] * ".jl"
    script_path = joinpath(examples_src_dir, script_file)
    Threads.@spawn :interactive Base.acquire(semaphore) do
        run(`$(Base.julia_cmd()) --color=yes --project=$(dirname(Base.active_project())) -e $(literate_code(script_path, literated_dir))`)
    end
end

<<<<<<< HEAD
example_pages = Any[
    "Stratified dry thermal bubble" => "literated/dry_thermal_bubble.md",
    "Cloudy thermal bubble" => "literated/cloudy_thermal_bubble.md",
    "Cloudy Kelvin-Helmholtz instability" => "literated/cloudy_kelvin_helmholtz.md",
    "Shallow cumulus convection (BOMEX)" => "literated/bomex.md",
    "Prescribed SST convection" => "literated/prescribed_sst.md",
    "Single column gray radiation" => "literated/single_column_radiation.md",
    "Prescribed SST" => "literated/prescribed_sst.md",
    "Inertia gravity wave" => "literated/inertia_gravity_wave.md",
]

=======
>>>>>>> f0df2a3a
makedocs(
    ;
    modules = [Breeze],
    sitename = "Breeze",
    plugins = [bib],
    format = Documenter.HTML(
        ;
        size_threshold_warn = 2 ^ 19, # 512 KiB
        size_threshold = 2 ^ 20, # 1 MiB
    ),
    pages=[
        "Home" => "index.md",
        "Examples" => example_pages,
        "Thermodynamics" => "thermodynamics.md",
        "AtmosphereModel" => Any[
            "Diagnostics" => "atmosphere_model/diagnostics.md",
        ],
        "Microphysics" => Any[
            "Overview" => "microphysics/microphysics_overview.md",
            "Warm-phase saturation adjustment" => "microphysics/warm_phase_saturation_adjustment.md",
            "Mixed-phase saturation adjustment" => "microphysics/mixed_phase_saturation_adjustment.md",
        ],
        "Developers" => Any[
            "Microphysics" => Any[
                "Microphysics Interface" => "developer/microphysics_interface.md",
            ],
        ],
        "Radiative Transfer" => "radiative_transfer.md",
        "Dycore equations and algorithms" => "dycore_equations_algorithms.md",
        "Appendix" => Any[
            "Notation" => "appendix/notation.md",
        ],
        "References" => "references.md",
        "API" => "api.md",
        "Contributors guide" => "contributing.md",
    ],
    linkcheck = true,
    draft = false,
)

"""
    recursive_find(directory, pattern)

Return list of filepaths within `directory` that contains the `pattern::Regex`.
"""
function recursive_find(directory, pattern)
    mapreduce(vcat, walkdir(directory)) do (root, dirs, filenames)
        matched_filenames = filter(contains(pattern), filenames)
        map(filename -> joinpath(root, filename), matched_filenames)
    end
end

@info "Cleaning up temporary .jld2 and .nc output created by doctests or literated examples..."

for pattern in [r"\.jld2", r"\.nc"]
    filenames = recursive_find(@__DIR__, pattern)

    for filename in filenames
        rm(filename)
    end
end<|MERGE_RESOLUTION|>--- conflicted
+++ resolved
@@ -34,16 +34,6 @@
 Pkg.status()
 """
 
-<<<<<<< HEAD
-example_scripts = [
-    "dry_thermal_bubble.jl",
-    "cloudy_thermal_bubble.jl",
-    "cloudy_kelvin_helmholtz.jl",
-    "bomex.jl",
-    "prescribed_sst.jl",
-    "single_column_radiation.jl",
-    "inertia_gravity_wave.jl",
-=======
 example_pages = [
     "Stratified dry thermal bubble" => "literated/dry_thermal_bubble.md",
     "Cloudy thermal bubble" => "literated/cloudy_thermal_bubble.md",
@@ -51,7 +41,7 @@
     "Shallow cumulus convection (BOMEX)" => "literated/bomex.md",
     "Prescribed SST" => "literated/prescribed_sst.md",
     "Inertia gravity wave" => "literated/inertia_gravity_wave.md",
->>>>>>> f0df2a3a
+    "Single column gray radiation" => "literated/single_column_radiation.md",
 ]
 
 literate_code(script_path, literated_dir) = """
@@ -77,20 +67,6 @@
     end
 end
 
-<<<<<<< HEAD
-example_pages = Any[
-    "Stratified dry thermal bubble" => "literated/dry_thermal_bubble.md",
-    "Cloudy thermal bubble" => "literated/cloudy_thermal_bubble.md",
-    "Cloudy Kelvin-Helmholtz instability" => "literated/cloudy_kelvin_helmholtz.md",
-    "Shallow cumulus convection (BOMEX)" => "literated/bomex.md",
-    "Prescribed SST convection" => "literated/prescribed_sst.md",
-    "Single column gray radiation" => "literated/single_column_radiation.md",
-    "Prescribed SST" => "literated/prescribed_sst.md",
-    "Inertia gravity wave" => "literated/inertia_gravity_wave.md",
-]
-
-=======
->>>>>>> f0df2a3a
 makedocs(
     ;
     modules = [Breeze],
