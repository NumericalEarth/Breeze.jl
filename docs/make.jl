using Breeze
using Documenter
using DocumenterCitations
using Literate

using CairoMakie
CairoMakie.activate!(type = "png")
set_theme!(Theme(linewidth = 3))

DocMeta.setdocmeta!(Breeze, :DocTestSetup, :(using Breeze); recursive=true)

bib_filepath = joinpath(@__DIR__, "src", "breeze.bib")
bib = CitationBibliography(bib_filepath, style=:authoryear)

examples_src_dir = joinpath(@__DIR__, "..", "examples")
literated_dir = joinpath(@__DIR__, "src", "literated")
mkpath(literated_dir)
# We'll append the following postamble to the literate examples, to include
# information about the computing environment used to run them.
example_postamble = """

# ---

# ## Julia version and environment information
#
# This example was executed with the following version of Julia:

using InteractiveUtils: versioninfo
versioninfo()

# These were the top-level packages installed in the environment:

import Pkg
Pkg.status()
"""

example_scripts = [
    "bomex.jl",
    "dry_thermal_bubble.jl",
    "cloudy_thermal_bubble.jl",
    "cloudy_kelvin_helmholtz.jl",
    "bomex.jl",
    "prescribed_sst.jl",
]

@time "literate" for script_file in example_scripts
    script_path = joinpath(examples_src_dir, script_file)
<<<<<<< HEAD
    @time script_file Literate.markdown(script_path, literated_dir;
                                        flavor = Literate.DocumenterFlavor(),
                                        execute = true)
=======
    Literate.markdown(script_path, literated_dir;
                      flavor = Literate.DocumenterFlavor(),
                      preprocess = content -> content * example_postamble,
                      execute = true)
>>>>>>> 8f061116
end

example_pages = Any[
    "Stratified dry thermal bubble" => "literated/dry_thermal_bubble.md",
    "Cloudy thermal bubble" => "literated/cloudy_thermal_bubble.md",
    "Cloudy Kelvin-Helmholtz instability" => "literated/cloudy_kelvin_helmholtz.md",
    "Shallow cumulus convection (BOMEX)" => "literated/bomex.md",
    "Prescribed SST convection" => "literated/prescribed_sst.md",
]

makedocs(
    ;
    modules = [Breeze],
    sitename = "Breeze",
    plugins = [bib],
    format = Documenter.HTML(
        ;
        size_threshold_warn = 2 ^ 19, # 512 KiB
        size_threshold = 2 ^ 20, # 1 MiB
    ),
    pages=[
        "Home" => "index.md",
        "Examples" => example_pages,
        "Thermodynamics" => "thermodynamics.md",
        "AtmosphereModel" => Any[
            "Diagnostics" => "atmosphere_model/diagnostics.md",
        ],
        "Microphysics" => Any[
            "Overview" => "microphysics/microphysics_overview.md",
            "Warm-phase saturation adjustment" => "microphysics/warm_phase_saturation_adjustment.md",
            "Mixed-phase saturation adjustment" => "microphysics/mixed_phase_saturation_adjustment.md",
        ],
        "Developers" => Any[
            "Microphysics" => Any[
                "Microphysics Interface" => "developer/microphysics_interface.md",
            ],
        ],
        "Dycore equations and algorithms" => "dycore_equations_algorithms.md",
        "Appendix" => Any[
            "Notation" => "appendix/notation.md",
        ],
        "References" => "references.md",
        "API" => "api.md",
        "Contributors guide" => "contributing.md",
    ],
    linkcheck = true,
    draft = false,
)

"""
    recursive_find(directory, pattern)

Return list of filepaths within `directory` that contains the `pattern::Regex`.
"""
function recursive_find(directory, pattern)
    mapreduce(vcat, walkdir(directory)) do (root, dirs, filenames)
        matched_filenames = filter(contains(pattern), filenames)
        map(filename -> joinpath(root, filename), matched_filenames)
    end
end

@info "Cleaning up temporary .jld2 and .nc output created by doctests or literated examples..."

for pattern in [r"\.jld2", r"\.nc"]
    filenames = recursive_find(@__DIR__, pattern)

    for filename in filenames
        rm(filename)
    end
end<|MERGE_RESOLUTION|>--- conflicted
+++ resolved
@@ -45,16 +45,10 @@
 
 @time "literate" for script_file in example_scripts
     script_path = joinpath(examples_src_dir, script_file)
-<<<<<<< HEAD
     @time script_file Literate.markdown(script_path, literated_dir;
                                         flavor = Literate.DocumenterFlavor(),
+                                        preprocess = content -> content * example_postamble,
                                         execute = true)
-=======
-    Literate.markdown(script_path, literated_dir;
-                      flavor = Literate.DocumenterFlavor(),
-                      preprocess = content -> content * example_postamble,
-                      execute = true)
->>>>>>> 8f061116
 end
 
 example_pages = Any[
