--- conflicted
+++ resolved
@@ -47,17 +47,6 @@
 end
 
 examples = [
-<<<<<<< HEAD
-    Example("Stratified dry thermal bubble", "dry_thermal_bubble.md", true),
-    Example("Cloudy thermal bubble", "cloudy_thermal_bubble.md", true),
-    Example("Cloudy Kelvin-Helmholtz instability", "cloudy_kelvin_helmholtz.md", true),
-    Example("Shallow cumulus convection (BOMEX)", "bomex.md", true),
-    Example("Precipitating shallow cumulus (RICO)", "rico.md", true),
-    Example("Convection over prescribed sea surface temperature (SST)", "prescribed_sea_surface_temperature.md", true),
-    Example("Inertia gravity wave", "inertia_gravity_wave.md", true),
-    Example("Single column gray radiation", "single_column_radiation.md", true),
-    Example("Stationary parcel model", "stationary_parcel_model.md", true),
-=======
     Example("Stratified dry thermal bubble", "dry_thermal_bubble", true),
     Example("Cloudy thermal bubble", "cloudy_thermal_bubble", true),
     Example("Cloudy Kelvin-Helmholtz instability", "cloudy_kelvin_helmholtz", true),
@@ -66,7 +55,7 @@
     Example("Convection over prescribed sea surface temperature (SST)", "prescribed_sea_surface_temperature", true),
     Example("Inertia gravity wave", "inertia_gravity_wave", true),
     Example("Single column gray radiation", "single_column_radiation", true),
->>>>>>> 2570353a
+    Example("Stationary parcel model", "stationary_parcel_model", true),
 ]
 
 # Filter out long-running example if necessary
