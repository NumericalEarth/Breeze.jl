using Breeze
using Documenter
using DocumenterCitations
using Literate

using CairoMakie
CairoMakie.activate!(type = "svg")
set_theme!(Theme(linewidth = 3))

DocMeta.setdocmeta!(Breeze, :DocTestSetup, :(using Breeze); recursive=true)

bib_filepath = joinpath(@__DIR__, "src", "breeze.bib")
bib = CitationBibliography(bib_filepath, style=:authoryear)

examples_src_dir = joinpath(@__DIR__, "..", "examples")
literated_dir = joinpath(@__DIR__, "src", "literated")
mkpath(literated_dir)

example_scripts = [
    "thermal_bubble.jl",
<<<<<<< HEAD
    "saturated_internal_wave.jl",
=======
    "wave_clouds.jl",
>>>>>>> ab5f801f
    # "prescribed_sst.jl", # this is a WIP
]

for script_file in example_scripts
    script_path = joinpath(examples_src_dir, script_file)
    Literate.markdown(script_path, literated_dir;
                      flavor = Literate.DocumenterFlavor(),
                      execute = true)
end

example_pages = Any[
    "Thermal bubble" => "literated/thermal_bubble.md",
<<<<<<< HEAD
    "Saturated internal wave" => "literated/saturated_internal_wave.md",
=======
    "Cloudy Kelvin–-Helmholtz instability" => "literated/wave_clouds.md",
>>>>>>> ab5f801f
    # "Prescribed SST" => "literated/prescribed_sst.md",
]

makedocs(
    ;
    modules = [Breeze],
    sitename = "Breeze",
    plugins = [bib],
    pages=[
        "Home" => "index.md",
        "Examples" => example_pages,
        "Thermodynamics" => "thermodynamics.md",
        "Microphysics" => Any[
            "Overview" => "microphysics/microphysics_overview.md",
            "Warm-phase saturation adjustment" => "microphysics/warm_phase_saturation_adjustment.md",
            "Mixed-phase saturation adjustment" => "microphysics/mixed_phase_saturation_adjustment.md",
        ],
        "Developers" => Any[
            "Microphysics" => Any[
                "Microphysics Interface" => "developer/microphysics_interface.md",
            ],
        ],
        "Dycore equations and algorithms" => "dycore_equations_algorithms.md",
        "Appendix" => Any[
            "Notation" => "appendix/notation.md",
        ],
        "References" => "references.md",
        "API" => "api.md",
        "Contributors guide" => "contributing.md",
    ],
    draft = false,
)

"""
    recursive_find(directory, pattern)

Return list of filepaths within `directory` that contains the `pattern::Regex`.
"""
function recursive_find(directory, pattern)
    mapreduce(vcat, walkdir(directory)) do (root, dirs, filenames)
        matched_filenames = filter(contains(pattern), filenames)
        map(filename -> joinpath(root, filename), matched_filenames)
    end
end

@info "Cleaning up temporary .jld2 and .nc output created by doctests or literated examples..."

for pattern in [r"\.jld2", r"\.nc"]
    filenames = recursive_find(@__DIR__, pattern)

    for filename in filenames
        rm(filename)
    end
end<|MERGE_RESOLUTION|>--- conflicted
+++ resolved
@@ -18,11 +18,8 @@
 
 example_scripts = [
     "thermal_bubble.jl",
-<<<<<<< HEAD
+    "wave_clouds.jl",
     "saturated_internal_wave.jl",
-=======
-    "wave_clouds.jl",
->>>>>>> ab5f801f
     # "prescribed_sst.jl", # this is a WIP
 ]
 
@@ -35,11 +32,8 @@
 
 example_pages = Any[
     "Thermal bubble" => "literated/thermal_bubble.md",
-<<<<<<< HEAD
+    "Cloudy Kelvin–-Helmholtz instability" => "literated/wave_clouds.md",
     "Saturated internal wave" => "literated/saturated_internal_wave.md",
-=======
-    "Cloudy Kelvin–-Helmholtz instability" => "literated/wave_clouds.md",
->>>>>>> ab5f801f
     # "Prescribed SST" => "literated/prescribed_sst.md",
 ]
 
