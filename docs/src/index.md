# Breeze.jl

Fast, friendly atmosphere simulations on CPUs and GPUs.

Breeze provides software for flexible software package for finite-volume atmosphere simulations on CPUs and GPUs, based on [Oceananigans](https://github.com/CliMA/Oceananigans.jl).
Like Oceananigans, it provides a radically productive user interface that makes simple simulations easy, and complex, creative simulations possible.

## Features

Breeze provides two ways to simulate moist atmospheres:

1. An [`AtmosphereModel`](@ref Breeze.AtmosphereModels.AtmosphereModel) which currently supports anelastic approximation following [Pauluis2008](@citet):
    * `AtmosphereModel` has simple warm-phase saturation adjustment microphysics
    * `AtmosphereModel` is being rapidly developed and changes day-to-day!
    * A roadmap is coming soon, and will include radiation, bulk, bin, and superdroplet microphysics, a fully compressible formulation, and more 

2. A [`MoistAirBuoyancy`](@ref) buoyancy implementation that can be used with [Oceananigans](https://clima.github.io/OceananigansDocumentation/stable/)' [`NonhydrostaticModel`](https://clima.github.io/OceananigansDocumentation/stable/appendix/library/#Oceananigans.Models.NonhydrostaticModels.NonhydrostaticModel-Tuple{}) to simulate atmospheric flows with the [Boussinesq approximation](https://en.wikipedia.org/wiki/Boussinesq_approximation_(buoyancy)):
    * `MoistAirBuoyancy` includes a warm-phase saturation adjustment implementation
    * Note that our attention is focused on `AtmosphereModel`!


## Installation

To use Breeze, install directly from GitHub:

```julia
using Pkg
Pkg.add("https://github.com/NumericalEarth/Breeze.jl.git")
```

## Quick Start

A basic free convection simulation with `AtmosphereModel`:

<<<<<<< HEAD
```@example intro
using Breeze
=======
```@example
using Oceananigans
>>>>>>> c0ad90fb
using Oceananigans.Units
using CairoMakie
using Random: seed!

# Fix the seed to generate the noise, for reproducible simulations.
# You can try different seeds to explore different noise patterns.
seed!(42)

Nx = Nz = 64
Lz = 4 * 1024
grid = RectilinearGrid(size=(Nx, Nz), x=(0, 2Lz), z=(0, Lz), topology=(Periodic, Flat, Bounded))

p₀, θ₀ = 1e5, 288 # reference state parameters
reference_state = ReferenceState(grid, base_pressure=p₀, potential_temperature=θ₀)
formulation = AnelasticFormulation(reference_state)

Q₀ = 1000 # heat flux in W / m²
ρe_bcs = FieldBoundaryConditions(bottom=FluxBoundaryCondition(Q₀))
ρqᵗ_bcs = FieldBoundaryConditions(bottom=FluxBoundaryCondition(1e-2))

advection = WENO()
model = AtmosphereModel(grid; advection, formulation, boundary_conditions = (ρe=ρe_bcs, ρqᵗ=ρqᵗ_bcs))

Δθ = 2 # ᵒK
Tₛ = reference_state.potential_temperature # K
θᵢ(x, z) = Tₛ + Δθ * z / grid.Lz + 2e-2 * Δθ * (rand() - 0.5)
set!(model, θ=θᵢ)

simulation = Simulation(model, Δt=10, stop_time=2hours)
conjure_time_step_wizard!(simulation, cfl=0.7)

run!(simulation)

heatmap(model.temperature, colormap=:thermal)
```<|MERGE_RESOLUTION|>--- conflicted
+++ resolved
@@ -32,13 +32,8 @@
 
 A basic free convection simulation with `AtmosphereModel`:
 
-<<<<<<< HEAD
-```@example intro
+```@example
 using Breeze
-=======
-```@example
-using Oceananigans
->>>>>>> c0ad90fb
 using Oceananigans.Units
 using CairoMakie
 using Random: seed!
