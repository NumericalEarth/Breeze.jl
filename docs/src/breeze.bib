@article{Chammas2023,
    author = {Chammas, Sheide and Wang, Qing and Schneider, Tapio and Ihme, Matthias and Chen, Yi-fan and Anderson, John},
    title = {Accelerating Large-Eddy Simulations of Clouds With Tensor Processing Units},
    journal = {Journal of Advances in Modeling Earth Systems},
    volume = {15},
    number = {10},
    pages = {e2023MS003619},
    doi = {10.1029/2023MS003619},
    year = {2023}
}

@article{Pauluis2008,
    author = {Olivier Pauluis},
    title = {Thermodynamic consistency of the anelastic approximation for a moist atmosphere},
    journal = {Journal of the Atmospheric Sciences},
    year = {2008},
    volume = {65},
    number = {8},
    doi = {10.1175/2007JAS2475.1},
    pages = {2719--2729},
}

@book{Straka2009,
    place = {Cambridge},
    title = {Cloud and precipitation microphysics: Principles and parameterizations},
    publisher = {Cambridge University Press},
    author = {Straka, Jerry M.},
    year = {2009},
    doi = {10.1017/CBO9780511581168}
}

@article{Pressel2015,
  title={Large-eddy simulation in an anelastic framework with closed water and entropy balances},
  author={Pressel, Kyle G and Kaul, Colleen M and Schneider, Tapio and Tan, Zhihong and Mishra, Siddhartha},
  journal={Journal of Advances in Modeling Earth Systems},
  volume={7},
  number={3},
  pages={1425--1456},
  year={2015},
  doi={10.1002/2015MS000496}
}

@article{Maxwell2020,
    author = {Kelley, Maxwell and Schmidt, Gavin A. and Nazarenko, Larissa S. and Bauer, Susanne E. and Ruedy, Reto and Russell, Gary L. and Ackerman, Andrew S. and Aleinov, Igor and Bauer, Michael and Bleck, Rainer and Canuto, Vittorio and Cesana, Grégory and Cheng, Ye and Clune, Thomas L. and Cook, Ben I. and Cruz, Carlos A. and Del Genio, Anthony D. and Elsaesser, Gregory S. and Faluvegi, Greg and Kiang, Nancy Y. and Kim, Daehyun and Lacis, Andrew A. and Leboissetier, Anthony and LeGrande, Allegra N. and Lo, Ken K. and Marshall, John and Matthews, Elaine E. and McDermid, Sonali and Mezuman, Keren and Miller, Ron L. and Murray, Lee T. and Oinas, Valdar and Orbe, Clara and García-Pando, Carlos Pérez and Perlwitz, Jan P. and Puma, Michael J. and Rind, David and Romanou, Anastasia and Shindell, Drew T. and Sun, Shan and Tausnev, Nick and Tsigaridis, Kostas and Tselioudis, George and Weng, Ensheng and Wu, Jingbo and Yao, Mao-Sung},
    title = {{GISS-E2.1: configurations and climatology}},
    journal = {Journal of Advances in Modeling Earth Systems},
    volume = {12},
    number = {8},
    pages = {e2019MS002025},
    doi = {10.1029/2019MS002025},
    year = {2020}
}

@article{Khairoutdinov2022,
  title={Global system for atmospheric modeling: Model description and preliminary results},
  author={Khairoutdinov, Marat F and Blossey, Peter N and Bretherton, Christopher S},
  journal={Journal of Advances in Modeling Earth Systems},
  volume={14},
  number={6},
  pages={e2021MS002968},
  year={2022},
  doi={10.1029/2021MS002968}
}

@article{Miles1961,
  title = {On the stability of heterogeneous shear flows},
  volume = {10},
  doi = {10.1017/S0022112061000305},
  number = {4},
  journal={Journal of Fluid Mechanics},
  author={Miles, John W.},
  year={1961},
  pages={496–508}
}

@article{Howard1961,
  title = {Note on a paper of {John W. Miles}},
  volume = {10},
  doi = {10.1017/S0022112061000317},
  number = {4},
  journal = {Journal of Fluid Mechanics},
  author = {Howard, Louis N.},
  year = {1961},
  pages={509–512}
}

@article{Siebesma2003,
  author = {Siebesma, A. Pier and Bretherton, Christopher S. and Brown, Andrew and Chlond, Andreas and Cuxart, Joan and Duynkerke, Peter G. and Jiang, Hongli and Khairoutdinov, Marat and Lewellen, David and Moeng, Chin-Hoh and Sanchez, Enrique and Stevens, Bjorn and Stevens, David E.},
  title = {A large eddy simulation intercomparison study of shallow cumulus convection},
  journal = {Journal of the Atmospheric Sciences},
  volume = {60},
  number = {10},
  pages = {1201--1219},
  year = {2003},
  doi = {10.1175/1520-0469(2003)60<1201:ALESIS>2.0.CO;2}
}

@article{BryanFritsch2002,
  author = {Bryan, George H. and Fritsch, J. Michael},
  title = {A benchmark simulation for moist nonhydrostatic numerical models},
  journal = {Monthly Weather Review},
  volume = {130},
  number = {12},
  pages = {2917--2928},
  year = {2002},
  doi = {10.1175/1520-0493(2002)130<2917:ABSFMN>2.0.CO;2}
}

@article{DurranKlemp1982,
  author = {Durran, Dale R. and Klemp, Joseph B.},
  title = {On the effects of moisture on the {Brunt-V\"ais\"al\"a} frequency},
  journal = {Journal of the Atmospheric Sciences},
  volume = {39},
  number = {10},
  pages = {2152--2158},
  year = {1982},
  doi = {10.1175/1520-0469(1982)039<2152:OTEOMO>2.0.CO;2}
}

@book{Emanuel1994,
  author = {Emanuel, Kerry A.},
  title = {Atmospheric Convection},
  publisher = {Oxford University Press},
  year = {1994},
  isbn = {978-0195066302}
}

@book{Stull1988,
  author = {Stull, Roland B.},
  title = {An introduction to boundary layer meteorology},
  publisher = {Kluwer Academic Publishers},
  year = {1988},
  doi = {10.1007/978-94-009-3027-8}
}

@article{SkamarockKlemp1994,
  author = {Skamarock, William C. and Klemp, Joseph B.},
  title = {Efficiency and accuracy of the {Klemp-Wilhelmson} time-splitting technique},
  journal = {Monthly Weather Review},
  volume = {122},
  number = {11},
  pages = {2623--2630},
  year = {1994},
  doi = {10.1175/1520-0493(1994)122<2623:EAAOTK>2.0.CO;2}
}

@article{Shu09,
  title = {High order weighted essentially nonoscillatory schemes for convection dominated problems},
  volume = {51},
  doi = {10.1137/070679065},
  journal = {SIAM Review},
  author = {Shu, Chi-Wang},
  year = {2009},
  pages = {82--126}
}

<<<<<<< HEAD
@article{OGormanSchneider2008,
  author = {O'Gorman, Paul A. and Schneider, Tapio},
  title = {The hydrological cycle over a wide range of climates simulated with an idealized {GCM}},
  journal = {Journal of Climate},
  volume = {21},
  number = {15},
  pages = {3815--3832},
  year = {2008},
  doi = {10.1175/2007JCLI2065.1}
}

@article{Schneider2004,
  author = {Schneider, Tapio},
  title = {The tropopause and the thermal stratification in the extratropics of a dry atmosphere},
  journal = {Journal of the Atmospheric Sciences},
  volume = {61},
  number = {12},
  pages = {1317--1340},
  year = {2004},
  doi = {10.1175/1520-0469(2004)061<1317:TTATTS>2.0.CO;2}
=======
@article{vanZanten2011,
  author = {van Zanten, Margreet C. and Stevens, Bjorn and Nuijens, Louise and Siebesma, A. Pier and Ackerman, Andrew S. and Burnet, Frédéric and Cheng, Anke and Couvreux, Fleur and Jiang, Hongli and Khairoutdinov, Marat and Kogan, Yefim and Lewellen, David C. and Mechem, David and Nakamura, Kozo and Noda, Akira and Shipway, Ben J. and Slawinska, Joanna and Wang, Shuyi and Wyszogrodzki, Andrzej},
  title = {Controls on precipitation and cloudiness in simulations of trade-wind cumulus as observed during {RICO}},
  journal = {Journal of Advances in Modeling Earth Systems},
  volume = {3},
  pages = {M06001},
  year = {2011},
  doi = {10.1029/2011MS000056}
>>>>>>> 58d7df29
}<|MERGE_RESOLUTION|>--- conflicted
+++ resolved
@@ -154,7 +154,6 @@
   pages = {82--126}
 }
 
-<<<<<<< HEAD
 @article{OGormanSchneider2008,
   author = {O'Gorman, Paul A. and Schneider, Tapio},
   title = {The hydrological cycle over a wide range of climates simulated with an idealized {GCM}},
@@ -175,7 +174,8 @@
   pages = {1317--1340},
   year = {2004},
   doi = {10.1175/1520-0469(2004)061<1317:TTATTS>2.0.CO;2}
-=======
+}
+
 @article{vanZanten2011,
   author = {van Zanten, Margreet C. and Stevens, Bjorn and Nuijens, Louise and Siebesma, A. Pier and Ackerman, Andrew S. and Burnet, Frédéric and Cheng, Anke and Couvreux, Fleur and Jiang, Hongli and Khairoutdinov, Marat and Kogan, Yefim and Lewellen, David C. and Mechem, David and Nakamura, Kozo and Noda, Akira and Shipway, Ben J. and Slawinska, Joanna and Wang, Shuyi and Wyszogrodzki, Andrzej},
   title = {Controls on precipitation and cloudiness in simulations of trade-wind cumulus as observed during {RICO}},
@@ -184,5 +184,4 @@
   pages = {M06001},
   year = {2011},
   doi = {10.1029/2011MS000056}
->>>>>>> 58d7df29
 }