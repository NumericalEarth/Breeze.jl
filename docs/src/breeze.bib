@article{Chammas2023,
    author = {Chammas, Sheide and Wang, Qing and Schneider, Tapio and Ihme, Matthias and Chen, Yi-fan and Anderson, John},
    title = {Accelerating Large-Eddy Simulations of Clouds With Tensor Processing Units},
    journal = {Journal of Advances in Modeling Earth Systems},
    volume = {15},
    number = {10},
    pages = {e2023MS003619},
    doi = {10.1029/2023MS003619},
    year = {2023}
}

@article{Pauluis2008,
    author = {Olivier Pauluis},
    title = {Thermodynamic consistency of the anelastic approximation for a moist atmosphere},
    journal = {Journal of the Atmospheric Sciences},
    year = {2008},
    volume = {65},
    number = {8},
    doi = {10.1175/2007JAS2475.1},
    pages = {2719--2729},
}

@book{Straka2009,
    place = {Cambridge},
    title = {Cloud and precipitation microphysics: Principles and parameterizations},
    publisher = {Cambridge University Press},
    author = {Straka, Jerry M.},
    year = {2009},
    doi = {10.1017/CBO9780511581168}
}

@article{Pressel2015,
  title={Large-eddy simulation in an anelastic framework with closed water and entropy balances},
  author={Pressel, Kyle G and Kaul, Colleen M and Schneider, Tapio and Tan, Zhihong and Mishra, Siddhartha},
  journal={Journal of Advances in Modeling Earth Systems},
  volume={7},
  number={3},
  pages={1425--1456},
  year={2015},
  doi={10.1002/2015MS000496}
}

@article{Maxwell2020,
    author = {Kelley, Maxwell and Schmidt, Gavin A. and Nazarenko, Larissa S. and Bauer, Susanne E. and Ruedy, Reto and Russell, Gary L. and Ackerman, Andrew S. and Aleinov, Igor and Bauer, Michael and Bleck, Rainer and Canuto, Vittorio and Cesana, Grégory and Cheng, Ye and Clune, Thomas L. and Cook, Ben I. and Cruz, Carlos A. and Del Genio, Anthony D. and Elsaesser, Gregory S. and Faluvegi, Greg and Kiang, Nancy Y. and Kim, Daehyun and Lacis, Andrew A. and Leboissetier, Anthony and LeGrande, Allegra N. and Lo, Ken K. and Marshall, John and Matthews, Elaine E. and McDermid, Sonali and Mezuman, Keren and Miller, Ron L. and Murray, Lee T. and Oinas, Valdar and Orbe, Clara and García-Pando, Carlos Pérez and Perlwitz, Jan P. and Puma, Michael J. and Rind, David and Romanou, Anastasia and Shindell, Drew T. and Sun, Shan and Tausnev, Nick and Tsigaridis, Kostas and Tselioudis, George and Weng, Ensheng and Wu, Jingbo and Yao, Mao-Sung},
    title = {{GISS-E2.1: configurations and climatology}},
    journal = {Journal of Advances in Modeling Earth Systems},
    volume = {12},
    number = {8},
    pages = {e2019MS002025},
    doi = {10.1029/2019MS002025},
    year = {2020}
}

@article{Khairoutdinov2022,
  title={Global system for atmospheric modeling: Model description and preliminary results},
  author={Khairoutdinov, Marat F and Blossey, Peter N and Bretherton, Christopher S},
  journal={Journal of Advances in Modeling Earth Systems},
  volume={14},
  number={6},
  pages={e2021MS002968},
  year={2022},
  doi={10.1029/2021MS002968}
}

@article{Miles1961,
  title = {On the stability of heterogeneous shear flows},
  volume = {10},
  doi = {10.1017/S0022112061000305},
  number = {4},
  journal={Journal of Fluid Mechanics},
  author={Miles, John W.},
  year={1961},
  pages={496–508}
}

@article{Howard1961,
  title = {Note on a paper of {John W. Miles}},
  volume = {10},
  doi = {10.1017/S0022112061000317},
  number = {4},
  journal = {Journal of Fluid Mechanics},
  author = {Howard, Louis N.},
  year = {1961},
  pages={509–512}
}

@article{Siebesma2003,
  author = {Siebesma, A. Pier and Bretherton, Christopher S. and Brown, Andrew and Chlond, Andreas and Cuxart, Joan and Duynkerke, Peter G. and Jiang, Hongli and Khairoutdinov, Marat and Lewellen, David and Moeng, Chin-Hoh and Sanchez, Enrique and Stevens, Bjorn and Stevens, David E.},
  title = {A large eddy simulation intercomparison study of shallow cumulus convection},
  journal = {Journal of the Atmospheric Sciences},
  volume = {60},
  number = {10},
  pages = {1201--1219},
  year = {2003},
  doi = {10.1175/1520-0469(2003)60<1201:ALESIS>2.0.CO;2}
}

@article{BryanFritsch2002,
  author = {Bryan, George H. and Fritsch, J. Michael},
  title = {A benchmark simulation for moist nonhydrostatic numerical models},
  journal = {Monthly Weather Review},
  volume = {130},
  number = {12},
  pages = {2917--2928},
  year = {2002},
  doi = {10.1175/1520-0493(2002)130<2917:ABSFMN>2.0.CO;2}
}

@article{DurranKlemp1982,
  author = {Durran, Dale R. and Klemp, Joseph B.},
  title = {On the effects of moisture on the {Brunt-V\"ais\"al\"a} frequency},
  journal = {Journal of the Atmospheric Sciences},
  volume = {39},
  number = {10},
  pages = {2152--2158},
  year = {1982},
  doi = {10.1175/1520-0469(1982)039<2152:OTEOMO>2.0.CO;2}
}

@book{Emanuel1994,
  author = {Emanuel, Kerry A.},
  title = {Atmospheric Convection},
  publisher = {Oxford University Press},
  year = {1994},
  isbn = {978-0195066302}
}

@book{Stull1988,
  author = {Stull, Roland B.},
  title = {An introduction to boundary layer meteorology},
  publisher = {Kluwer Academic Publishers},
  year = {1988},
  doi = {10.1007/978-94-009-3027-8}
}

@article{SkamarockKlemp1994,
  author = {Skamarock, William C. and Klemp, Joseph B.},
  title = {Efficiency and accuracy of the {Klemp-Wilhelmson} time-splitting technique},
  journal = {Monthly Weather Review},
  volume = {122},
  number = {11},
  pages = {2623--2630},
  year = {1994},
  doi = {10.1175/1520-0493(1994)122<2623:EAAOTK>2.0.CO;2}
}

@article{Shu09,
  title = {High order weighted essentially nonoscillatory schemes for convection dominated problems},
  volume = {51},
  doi = {10.1137/070679065},
  journal = {SIAM Review},
  author = {Shu, Chi-Wang},
  year = {2009},
  pages = {82--126}
}

<<<<<<< HEAD
@book{Vallis2017,
  author = {Vallis, Geoffrey K.},
  title = {Atmospheric and Oceanic Fluid Dynamics: Fundamentals and Large-Scale Circulation},
  edition = {2nd},
  publisher = {Cambridge University Press},
  year = {2017},
  doi = {10.1017/9781107588417}
}

@article{Thorncroft1993,
  author = {Thorncroft, C. D. and Hoskins, B. J. and McIntyre, M. E.},
  title = {Two paradigms of baroclinic-wave life-cycle behaviour},
  journal = {Quarterly Journal of the Royal Meteorological Society},
  volume = {119},
  number = {509},
  pages = {17--55},
  year = {1993},
  doi = {10.1002/qj.49711950903}
}

@article{Mak1994,
  author = {Mak, Mankin},
  title = {Cyclogenesis in a conditionally unstable moist baroclinic atmosphere},
  journal = {Tellus A: Dynamic Meteorology and Oceanography},
  volume = {46},
  number = {1},
  pages = {14--33},
  year = {1994},
  doi = {10.3402/tellusa.v46i1.15424}
}

@article{Tippett1999,
  author = {Tippett, Michael K.},
  title = {Transient moist baroclinic instability},
  journal = {Tellus A: Dynamic Meteorology and Oceanography},
  volume = {51},
  number = {2},
  pages = {273--288},
  year = {1999},
  doi = {10.3402/tellusa.v51i2.12321}
=======
@article{vanZanten2011,
  author = {van Zanten, Margreet C. and Stevens, Bjorn and Nuijens, Louise and Siebesma, A. Pier and Ackerman, Andrew S. and Burnet, Frédéric and Cheng, Anke and Couvreux, Fleur and Jiang, Hongli and Khairoutdinov, Marat and Kogan, Yefim and Lewellen, David C. and Mechem, David and Nakamura, Kozo and Noda, Akira and Shipway, Ben J. and Slawinska, Joanna and Wang, Shuyi and Wyszogrodzki, Andrzej},
  title = {Controls on precipitation and cloudiness in simulations of trade-wind cumulus as observed during {RICO}},
  journal = {Journal of Advances in Modeling Earth Systems},
  volume = {3},
  pages = {M06001},
  year = {2011},
  doi = {10.1029/2011MS000056}
>>>>>>> c34e3f1f
}<|MERGE_RESOLUTION|>--- conflicted
+++ resolved
@@ -154,10 +154,9 @@
   pages = {82--126}
 }
 
-<<<<<<< HEAD
 @book{Vallis2017,
   author = {Vallis, Geoffrey K.},
-  title = {Atmospheric and Oceanic Fluid Dynamics: Fundamentals and Large-Scale Circulation},
+  title = {Atmospheric and oceanic fluid dynamics: Fundamentals and large-scale circulation},
   edition = {2nd},
   publisher = {Cambridge University Press},
   year = {2017},
@@ -195,7 +194,7 @@
   pages = {273--288},
   year = {1999},
   doi = {10.3402/tellusa.v51i2.12321}
-=======
+
 @article{vanZanten2011,
   author = {van Zanten, Margreet C. and Stevens, Bjorn and Nuijens, Louise and Siebesma, A. Pier and Ackerman, Andrew S. and Burnet, Frédéric and Cheng, Anke and Couvreux, Fleur and Jiang, Hongli and Khairoutdinov, Marat and Kogan, Yefim and Lewellen, David C. and Mechem, David and Nakamura, Kozo and Noda, Akira and Shipway, Ben J. and Slawinska, Joanna and Wang, Shuyi and Wyszogrodzki, Andrzej},
   title = {Controls on precipitation and cloudiness in simulations of trade-wind cumulus as observed during {RICO}},
@@ -204,5 +203,4 @@
   pages = {M06001},
   year = {2011},
   doi = {10.1029/2011MS000056}
->>>>>>> c34e3f1f
 }