@article{Chammas2023,
    author = {Chammas, Sheide and Wang, Qing and Schneider, Tapio and Ihme, Matthias and Chen, Yi-fan and Anderson, John},
    title = {Accelerating Large-Eddy Simulations of Clouds With Tensor Processing Units},
    journal = {Journal of Advances in Modeling Earth Systems},
    volume = {15},
    number = {10},
    pages = {e2023MS003619},
    doi = {10.1029/2023MS003619},
    year = {2023}
}

@article{Pauluis2008,
    author = {Olivier Pauluis},
    title = {Thermodynamic consistency of the anelastic approximation for a moist atmosphere},
    journal = {Journal of the Atmospheric Sciences},
    year = {2008},
    volume = {65},
    number = {8},
    doi = {10.1175/2007JAS2475.1},
    pages = {2719--2729},
}

@book{Straka2009,
    place = {Cambridge},
    title = {Cloud and precipitation microphysics: Principles and parameterizations},
    publisher = {Cambridge University Press},
    author = {Straka, Jerry M.},
    year = {2009},
    doi = {10.1017/CBO9780511581168}
}

@article{Pressel2015,
  title={Large-eddy simulation in an anelastic framework with closed water and entropy balances},
  author={Pressel, Kyle G and Kaul, Colleen M and Schneider, Tapio and Tan, Zhihong and Mishra, Siddhartha},
  journal={Journal of Advances in Modeling Earth Systems},
  volume={7},
  number={3},
  pages={1425--1456},
  year={2015},
  doi={10.1002/2015MS000496}
}

@article{Maxwell2020,
    author = {Kelley, Maxwell and Schmidt, Gavin A. and Nazarenko, Larissa S. and Bauer, Susanne E. and Ruedy, Reto and Russell, Gary L. and Ackerman, Andrew S. and Aleinov, Igor and Bauer, Michael and Bleck, Rainer and Canuto, Vittorio and Cesana, Grégory and Cheng, Ye and Clune, Thomas L. and Cook, Ben I. and Cruz, Carlos A. and Del Genio, Anthony D. and Elsaesser, Gregory S. and Faluvegi, Greg and Kiang, Nancy Y. and Kim, Daehyun and Lacis, Andrew A. and Leboissetier, Anthony and LeGrande, Allegra N. and Lo, Ken K. and Marshall, John and Matthews, Elaine E. and McDermid, Sonali and Mezuman, Keren and Miller, Ron L. and Murray, Lee T. and Oinas, Valdar and Orbe, Clara and García-Pando, Carlos Pérez and Perlwitz, Jan P. and Puma, Michael J. and Rind, David and Romanou, Anastasia and Shindell, Drew T. and Sun, Shan and Tausnev, Nick and Tsigaridis, Kostas and Tselioudis, George and Weng, Ensheng and Wu, Jingbo and Yao, Mao-Sung},
    title = {{GISS-E2.1: configurations and climatology}},
    journal = {Journal of Advances in Modeling Earth Systems},
    volume = {12},
    number = {8},
    pages = {e2019MS002025},
    doi = {10.1029/2019MS002025},
    year = {2020}
}

@article{Khairoutdinov2022,
  title={Global system for atmospheric modeling: Model description and preliminary results},
  author={Khairoutdinov, Marat F and Blossey, Peter N and Bretherton, Christopher S},
  journal={Journal of Advances in Modeling Earth Systems},
  volume={14},
  number={6},
  pages={e2021MS002968},
  year={2022},
  doi={10.1029/2021MS002968}
}

@article{Miles1961,
  title = {On the stability of heterogeneous shear flows},
  volume = {10},
  doi = {10.1017/S0022112061000305},
  number = {4},
  journal={Journal of Fluid Mechanics},
  author={Miles, John W.},
  year={1961},
  pages={496–508}
}

@article{Howard1961,
  title = {Note on a paper of {John W. Miles}},
  volume = {10},
  doi = {10.1017/S0022112061000317},
  number = {4},
  journal = {Journal of Fluid Mechanics},
  author = {Howard, Louis N.},
  year = {1961},
  pages={509–512}
}

@article{Siebesma2003,
  author = {Siebesma, A. Pier and Bretherton, Christopher S. and Brown, Andrew and Chlond, Andreas and Cuxart, Joan and Duynkerke, Peter G. and Jiang, Hongli and Khairoutdinov, Marat and Lewellen, David and Moeng, Chin-Hoh and Sanchez, Enrique and Stevens, Bjorn and Stevens, David E.},
  title = {A large eddy simulation intercomparison study of shallow cumulus convection},
  journal = {Journal of the Atmospheric Sciences},
  volume = {60},
  number = {10},
  pages = {1201--1219},
  year = {2003},
  doi = {10.1175/1520-0469(2003)60<1201:ALESIS>2.0.CO;2}
}

@article{BryanFritsch2002,
  author = {Bryan, George H. and Fritsch, J. Michael},
  title = {A benchmark simulation for moist nonhydrostatic numerical models},
  journal = {Monthly Weather Review},
  volume = {130},
  number = {12},
  pages = {2917--2928},
  year = {2002},
  doi = {10.1175/1520-0493(2002)130<2917:ABSFMN>2.0.CO;2}
}

@article{DurranKlemp1982,
  author = {Durran, Dale R. and Klemp, Joseph B.},
  title = {On the effects of moisture on the {Brunt-V\"ais\"al\"a} frequency},
  journal = {Journal of the Atmospheric Sciences},
  volume = {39},
  number = {10},
  pages = {2152--2158},
  year = {1982},
  doi = {10.1175/1520-0469(1982)039<2152:OTEOMO>2.0.CO;2}
}

@book{Emanuel1994,
  author = {Emanuel, Kerry A.},
  title = {Atmospheric Convection},
  publisher = {Oxford University Press},
  year = {1994},
  isbn = {978-0195066302}
}

@book{Stull1988,
  author = {Stull, Roland B.},
  title = {An introduction to boundary layer meteorology},
  publisher = {Kluwer Academic Publishers},
  year = {1988},
  doi = {10.1007/978-94-009-3027-8}
}

<<<<<<< HEAD
@article{SkamarockKlemp1994,
  author = {Skamarock, William C. and Klemp, Joseph B.},
  title = {Efficiency and accuracy of the {Klemp-Wilhelmson} time-splitting technique},
  journal = {Monthly Weather Review},
  volume = {122},
  number = {11},
  pages = {2623--2630},
  year = {1994},
  doi = {10.1175/1520-0493(1994)122<2623:EAAOTK>2.0.CO;2}
=======
@article{Shu09,
  title = {High order weighted essentially nonoscillatory schemes for convection dominated problems},
  volume = {51},
  doi = {10.1137/070679065},
  journal = {SIAM Review},
  author = {Shu, Chi-Wang},
  year = {2009},
  pages = {82--126}
>>>>>>> 45f323f2
}<|MERGE_RESOLUTION|>--- conflicted
+++ resolved
@@ -133,7 +133,6 @@
   doi = {10.1007/978-94-009-3027-8}
 }
 
-<<<<<<< HEAD
 @article{SkamarockKlemp1994,
   author = {Skamarock, William C. and Klemp, Joseph B.},
   title = {Efficiency and accuracy of the {Klemp-Wilhelmson} time-splitting technique},
@@ -143,7 +142,8 @@
   pages = {2623--2630},
   year = {1994},
   doi = {10.1175/1520-0493(1994)122<2623:EAAOTK>2.0.CO;2}
-=======
+}
+
 @article{Shu09,
   title = {High order weighted essentially nonoscillatory schemes for convection dominated problems},
   volume = {51},
@@ -152,5 +152,4 @@
   author = {Shu, Chi-Wang},
   year = {2009},
   pages = {82--126}
->>>>>>> 45f323f2
 }