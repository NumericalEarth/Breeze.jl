--- conflicted
+++ resolved
@@ -56,12 +56,7 @@
 Tʰ = eq.homogeneous_ice_nucleation_temperature
 T = range(Tʰ - 10, Tᶠ + 10; length=81) # slightly beyond the mixed-phase range
 
-<<<<<<< HEAD
-qᵛ⁺ = [equilibrium_saturation_specific_humidity(Tʲ, p, qᵗ, thermo, eq) for Tʲ in T]
-qᵛ⁺[1:5] # hide
-=======
 qᵛ⁺ = [adjustment_saturation_specific_humidity(Tʲ, p, qᵗ, thermo, eq) for Tʲ in T]
->>>>>>> 27a3949a
 ```
 
 Optionally, we can visualize how `qᵛ⁺` varies with temperature:
