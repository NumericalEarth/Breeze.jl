--- conflicted
+++ resolved
@@ -7,11 +7,7 @@
 Then clone this repository
 
 ```bash
-<<<<<<< HEAD
-git clone git@github.com:navidcy/Breeze.jl.git
-=======
 git clone git@github.com:NumericalEarth/Breeze.jl.git
->>>>>>> 02d3ae3c
 ```
 
 Open Julia from within the local directory of the repo via:
