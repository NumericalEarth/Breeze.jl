# Breeze.jl suggestions for agent-coders

## Project Overview

Breeze.jl is Julia software for simulating atmospheric flows.
Breeze relies on [Oceananigans.jl](https://github.com/CliMA/Oceananigans.jl) for grids, fields, solvers, and advection schemes.
Breeze has extensions to CloudMicrophysics for microphysical schemes, RRTMGP for radiative transfer solvers.
Breeze interfaces with ClimaOcean for coupled atmosphere-ocean simulations.

## Language & Environment
- **Language**: Julia 1.10+
- **Architectures**: CPU and GPU
- **Key Packages**: Oceananigans.jl, CloudMicrophysics.jl, RRTMGP.jl, ClimaOcean.jl,
                    KernelAbstractions.jl, CUDA.jl, Enzyme.jl, Reactant.jl, Documenter.jl
- **Testing**: Breeze.jl uses ParallelTestRunner.jl for distributed testing

## Code Style & Conventions

### Julia practices and information

1. **Explicit Imports**: Use `ExplicitImports.jl` style - explicitly import all used functions/types
   - Import from Oceananigans explicitly (already done in src/Breeze.jl)
   - Tests automatically check for proper imports
   
2. **Type Stability**: Prioritize type-stable code for performance
   - All structs must be concretely typed
   
3. **Kernel Functions**: For GPU compatibility:
   - Use KernelAbstractions.jl syntax for kernels, eg `@kernel`, `@index`
   - Keep kernels type-stable and allocation-free
   - Short-circuiting if-statements should be avoided if possible. This includes
     `if`... `else`, as well as the ternary operator `?` ... `:`. The function `ifelse` should be used for logic instead.
   - Do not put error messages inside kernels.
   - Models _never_ go inside kernels
   - Mark functions inside kernels with `@inline`.
   
4. **Documentation**:
   - Use DocStringExtensions.jl for consistent docstrings
   - Include `$(SIGNATURES)` for automatic signature documentation
   - Add examples in docstrings when helpful

5. **Memory leanness**
   - Favor doing computations inline versus allocating temporary memory
   - Generally minimize memory allocation
   - If an implementation is awkward, don't hesitate to suggest an upstream feature (eg in Oceananigans)
     that will make something easier, rather than forcing in low quality code.

6. **Debugging**
   - Sometimes "julia version compatibility" issues are resolved by deleting the Manifest.toml,
     and then re-populating it with `using Pkg; Pkg.instantiate()`.

7. **Software design**
   - Try _very_ hard to minimize code duplication. Allow some code duplication for very small
     and simple functions, for example one-liners like `instantiate(X) = X()` that can be immediately
     understood. But for complicated infrastructure, re-use as much as possible.
   - Within Breeze, you will inevitably run into situations that would be better implemented by
     extending Oceananigans, rather than writing Breeze source code. When this happens, make a
     detailed and descriptive TODO note about what should be moved to Oceananigans.
8. **Extending functions**
   - Almost always extend functions in source code, not in examples

### Oceananigans ecosystem best practices

1. **General coding style**
  - Consult the Notation section in the docs (`docs/src/appendix/notation.md`) for variable names
  - Variables may take a "symbolic form" (often unicode symbols, useful when used in equations) or "English form" (more descriptive and self-explanatory). Use math and English consistently and try not to mix the two in expressions for clarity.
  - For keyword arguments, we like
    * "No space form" for inline functions: `f(x=1, y=2)`,
    * "Single space form for multiline representations:
    ```
    long_function(a = 1,
                  b = 2)
    ```
    * Variables should be declared `const` _only when necessary_, and not otherwise. This helps interpret the meaning and usage of variables. Do not overuse `const`.
  - `TitleCase` style is reserved for types, type aliases, and constructors.
  - `snake_case` style should be used for functions and variables (instances of types)
  - "Number variables" (`Nx`, `Ny`) should start with capital `N`. For number of time steps use `Nt`.
    Spatial indices are `i, j, k` and time index is `n`. 
  
2. **Import/export style**
  - Write all exported names at the top of a module file, before any other code.
  - For explicit imports, import Oceananigans and Breeze names first. Then write imports for "external" packages.
  - For internal Breeze imports, use absolute paths, not relative paths.
  - Use different style for source code versus user scripts:
    * in source code, explicitly import all names into files
    * in scripts, follow the user interface by writing "using Oceananigans" and "using Breeze".
    * only use explicit import in scripts for names that are _not_ exported by the top-level files Oceananigans.jl, Breeze.jl etc.
    * sometimes we need to write `using Oceananigans.Units`

3. **Examples and integration tests**
  - Explain at the top of the file what a simulation is doing
  - Let code "speak for itself" as much as possible, to keep an explanation concise.
    In other words, use a Literate style.
  - Use a lighthearted, funny, engaging, style for example prose.
  - Use visualization interspersed with model setup or simulation running when needed.
    give an understanding of a complex grid, initial condition, or other model property.
  - Look at previous examples. New examples should add as much value as possible while remaining simple. This requires judiciously introducing new features and doing creative and surprising things with simulations that will spark readers' imagination.
  - For examples, or tests that invoke example-like code, invoke `set!` ideally once (or as few times as possible).
    There are two reasons: first, `set!` will determine the entire state of `AtmosphereModel`, and then call `update_state!` to fill halo regions and compute diagnostic variables. This only needs to be done once.
    The second reason is that it is easier to interpret a script by reading it when the initial condition is
    determined on one line rather than spread out over many lines.
  - Follow the style of existing examples, not the source code
  - Remember that initial condition functions act _pointwise_, there should be no broadcasting inside an initial condition function
  - Do not convert between units. Always keep the units the same for calculations, unless plotting coordinates into the functions.
  - If possible, avoid long underscore names. Use concise evocative names like `z = znodes(grid, Center())`.
  - Use unicode that is consistent with the source code. Do not be afraid of unicode for intermediate variables.
  - Make sure that all notation in examples is consistent with `docs/src/appendix/notation.md`
  - Always add axis labels and colorbars to simulations.
  - Check previous examples and strive to make new examples that add new physics and new value relative to old examples. Don't just copy old examples.
  - `@allowscalar` should very sparingly be used or never in an example. If you need to, make a suggestion to change the source code so that `@allowscalar` is not needed.
  - The examples should use exported names primarily. If an example needs an excessive amount of internal names, those names should be exported or a new abstraction needs to be developed.
  - For `discrete_form=true` forcing and boundary conditions, always use `xnode`, `ynode`, and `znode` from Oceananigans. _Never_ access grid metrics manually. Do not pass in
  - Use `Oceananigans.defaults.FloatType = FT` to change the precision; do not set precision within constructors manually.
  - Use integers when values are integers. Do not "eagerly convert" to Float64 by adding ".0" to integers.
  - Constructors should convert to `FT` under the hood, and it should be not be necessary to "manually convert" numbers to `FT`. In other words, we should not see `FT(1)` appearing very often,
  unless _absolutely_ necessary.
  - Keyword arguments that expect tuples (eg `tracers = (:a, :b)`) often "autotuple" single arguments. Always rely on this: i.e. use `tracers = :c` instead of `tracers = (:c,)` (the latter is more prone to mistakes and harder to read)
  - Instances of `AtmosphereModel` are almost always called `model`
  and instances of `Simulation` are called `simulation`.
  - The examples and docs have their own `Project.toml` environment. When your run examples you need to use `examples/Project.toml`.
    When you build new examples, please add example-specific packages to `examples/Project.toml`. Do not add example-specific
    packages to the main Breeze Project.toml. You may also need to add relevant packages to AtmosphereProfilesLibrary.
<<<<<<< HEAD
  - When making plots, do not use `interior(field, i, j, k)` to make a plot. Instead either pass `field` 
    directly, as in `lines!(ax, field)` or `lines!(ax, z, field)` for a 1D plot with either automatic
    or custom vertical coordinate. You only need to provide the coordinate if it has different units, eg
    if you have converted z to kilometers. 1D fields work with `lines` and 2D fields work with 2D plots
    like `heatmap` or `contourf`. For 3D fields in a 2D plane, use `view(field, :, :, k)`
    (e.g. for a xy-slice).
=======
  - Do not use `interior` to plot Fields unless necessary. Always try to pass Field or windowed Field
    (generated using `view(field, i, j, k)` where `i, j, k` may be indices or index ranges) first.
  - In examples, use the suffix `ts` (no underscore) for "time series" and the suffix `n` (no underscore)
    to refer to `FieldTimeSeries` indexed at time-index `n`.
>>>>>>> 38b57132

4. **Documentation Style**
  - Mathematical notation in `docs/src/appendix/notation.md`
  - Use Documenter.jl syntax for cross-references
  - Include code examples in documentation pages
  - Add references to papers from the literature by adding bibtex to `breeze.bib`, and then
    a corresponding citation
  - Make use of cross-references with equations
  - When writing math expressions, use unicode equivalents as much as possible and leverage the automatic conversion
    to latex that Documenter will do under the hood. This will make the source code more readable.
    For example, use ``θᵉ`` instead of ``\theta^e``.
  - Always add cross-references for Breeze functions, eg using `@ref`. For functions in Oceananigans,
    provide explicit links to Oceananigans documentation.
    Cross-references should be attached to every code object mentioned at least once in every documentation file,
    and often more than once for long files with multiple sections.

5. **Other tips and common misconceptions**
  - `update_state!` is called within `set!(model, ...)`. Scripts should never or rarely need to manually invoke `update_state!`
  - Fields and AbstractOperations can be used in `set!`.
  - `compute!` is called in the `Field(op)` constructor for `op::AbstractOperation`. It is redundant to call `compute!`
    immediately after building a `Field`.
  - "doctests" usually should not contain actual equality comparisons or "tests". Instead, doctests should exercise `Base.show`.
    Developing a doctest typically also involves ensuring that `show` for a newly defined object looks good and is human-readable.
    In turn this can require work for nested structs to develop summary, prettysummary, and other methods for
    displaying the content of a new type.


### Naming Conventions
- **Files**: snake_case (e.g., `atmosphere_model.jl`, `update_atmosphere_model_state.jl`)
- **Types**: PascalCase (e.g., `AtmosphereModel`, `AnelasticFormulation`, `MoistAirBuoyancy`)
- **Functions**: snake_case (e.g., `update_atmosphere_model!`, `compute_pressure!`)
- **Kernels**: "Kernels" (functions prefixed with `@kernel`) may be prefixed with an underscore (e.g., `_kernel_function`)
- **Variables**: Use _either_ an English long name, or mathematical notation with readable unicode. Variable names should be taken from `docs/src/appendix/notation.md` in the docs. If a new variable is created (or if one doesn't exist), it should be added to the table in notation.md

### Breeze Module Structure
```
src/
├── Breeze.jl                  # Main module, exports
├── Thermodynamics/            # Thermodynamic states & equations
├── AtmosphereModels/          # Core atmosphere model logic
├── Microphysics/              # Cloud microphysics
├── TurbulenceClosures/        # TurbulenceClosures, including those ported from Oceananigans
├── Advection.jl               # Advection operators for anelastic models
└── MoistAirBuoyancies.jl      # A legacy buoyancy formulation for usage with Oceananigans.NonhydrostaticModel
```

These are also planned:
- an extension in `ext/` for `RRTMGP.jl`
- modules that correspond to Oceananigans features:
    * LagrangianParticleTracking/

### Breeze formulations

Breeze uses "formulations" to express different equation sets that encode conservation of mass, momentum, and energy.
Currently Breeze always uses `AnelasticFormulation` in conservation form. In conservation form, all prognostic
variables are "densities". There are currently two anelastic thermodynamic formulations:
  - `LiquidIcePotentialTemperatureThermodynamics` with prognostic potential temperature density `ρθ`.
  - `StaticEnergyThermodynamics` with prognostic static energy density `ρe`.
Eventually there will also be a fully compressible formulation with prognostic total energy density.
We may also implement `EntropyThermodynamics` which prognostics entropy density `ρη`.

## Testing Guidelines

### Running Tests
```julia
# All tests
Pkg.test("Breeze")

# Run a specific test file by passing in the first few characters of the file:
Pkg.test("Breeze"; test_args=`atmosphere_model_unit`)

# CPU-only (disable GPU)
ENV["CUDA_VISIBLE_DEVICES"] = "-1"
Pkg.test("Breeze")
```

* GPU tests may fail with "dynamic invocation error". In that case, the tests should be run on CPU.
  If the error goes away, the problem is GPU-specific, and often a type-inference issue.

### Writing Tests
- Place tests in `test/` directory
- Use `default_arch` for architecture selection
- Toggle the floating point type using `Oceananigans.defaults.FloatType`.
- Name test files descriptively (snake_case)
- Include both unit tests and integration tests
- Test numerical accuracy where analytical solutions exist

### Quality Assurance
- Ensure doctests pass
- Run `quality_assurance.jl` to check code standards
- Use Aqua.jl for package quality checks

### Fixing bugs
- Subtle bugs often occur when a method is not imported, especially in an extension
- Sometimes user scripts are written expecting names to be exported, when they are not. In that case
  consider exporting the name automatically (ie implement the user interface that the user expects) rather
  than changing the user script
- **Extending getproperty:** never do this to fix a bug associated with accessing an undefined property.
  This bug should be fixed on the _caller_ side, so that an undefined name is not accessed.
  A common source of this bug is when a property name is changed (for example, to make it clearer).
  In this case the calling function merely needs to be updated.
- **"Type is not callable" errors**: Variable naming is hard. Sometimes, variable names conflict. A common issue is when the name of a _field_ (the result
  of a computation) overlaps with the name of a function in the same scope/context. This can lead to errors like "Fields cannot be called".
  The solution to this problem is to change the name of the field to be more verbose, or use a qualified name for the function
  that references the module it is defined in to disambiguate the names (if possible).
- **Connecting dots:** If a test fails immediately after a change was made, go back and re-examine whether that change
  made sense. Sometimes, a simple fix that gets code to _run_ (ie fixing a test _error_) will end up making it _incorrect_ (which hopefully will be caught as a test _failure_). In this case the original edit should be revisited: a more nuanced solution to the test error may be required.

## Common Development Tasks

### Adding New Physics
1. Create module in appropriate subdirectory
2. Define types/structs with docstrings
3. Implement kernel functions (GPU-compatible)
4. Add unit tests
5. If the user interface is changed, update main module exports in `src/Breeze.jl`
6. Add a script that can be used to validate the scientific content of the feature (e.g., in `examples/` or `validation/` when available).

### Modifying AtmosphereModel
- Core logic in `src/AtmosphereModels/atmosphere_model.jl`
- State updates in `update_atmosphere_model_state.jl`
- Pressure solver in `anelastic_pressure_solver.jl`
- Always consider anelastic formulation constraints

## Documentation

### Building Docs Locally
```sh
julia --project=docs/ docs/make.jl
```

### Viewing Docs
```julia
using LiveServer
serve(dir="docs/build")
```

### Testing docs
- Consider manually running `@example` blocks, rather than building the whole
  documentation to find errors.
- Unless explicitly asked, do not write `for` loops in docs blocks. Use built-in functions
  (which will launch kernels under the hood) instead.
- Be conservative about developing examples and tutorials. Do not write extensive example code unless asked.
  Instead, produce skeletons or outlines with minimum viable code.

## Important Files to Know

### Core Implementation
- `src/Breeze.jl` - Main module, all exports
- `src/AtmosphereModels/atmosphere_model.jl` - Central model definition
- `src/AtmosphereModels/anelastic_formulation.jl` - Anelastic equations
- `src/Thermodynamics/` - Thermodynamic relations

### Configuration
- `Project.toml` - Package dependencies and compat bounds
- `test/runtests.jl` - Test configuration and architecture selection

### Examples
- `examples/thermal_bubble.jl` - Classic dry dynamics test
- `examples/free_convection.jl` - Moist convection
- `examples/anelastic_bomex.jl` - BOMEX intercomparison case (anelastic)
- `examples/boussinesq_bomex.jl` - BOMEX intercomparison case (Boussinesq)
- `examples/mountain_wave.jl` - Mountain wave simulation
- `examples/cloudy_kelvin_helmholtz.jl` - Cloudy Kelvin-Helmholtz instability
- Many more examples available in the `examples/` directory

## Physics Domain Knowledge

### Atmospheric Dynamics
- Anelastic approximation filters acoustic waves
- Moist thermodynamics via saturation adjustment
- Reference state defines background stratification
- Hydrostatic pressure computed diagnostically

### Numerical Methods
- Finite volume on structured grids
- Take care of staggered grid location when writing operators or designing diagnostics.
- Favor WENO advection schemes.
- Pressure Poisson solver for anelastic divergence constraint

## Common Pitfalls

1. **Type Instability**: Especially in kernel functions - ruins GPU performance
2. **Overconstraining types**: Julia compiler can infer types. Type annotations should be used primarily for _multiple dispatch_, not for documentation.
3. **Forgetting Explicit Imports**: Tests will fail - add to using statements

## Git Workflow
- Follow ColPrac (Collaborative Practices for Community Packages)
- Create feature branches for new work
- Write descriptive commit messages
- Update tests and documentation with code changes
- Check CI passes before merging

## Helpful Resources
- Oceananigans docs: https://clima.github.io/OceananigansDocumentation/stable/
- Breeze docs: https://numericalearth.github.io/BreezeDocumentation/dev/
- Discussions: https://github.com/NumericalEarth/Breeze.jl/discussions
- KernelAbstractions.jl: https://github.com/JuliaGPU/KernelAbstractions.jl
- Reactant.jl: https://github.com/EnzymeAD/Reactant.jl
- Reactant.jl docs: https://enzymead.github.io/Reactant.jl/stable/
- Enzyme.jl: https://github.com/EnzymeAD/Enzyme.jl
- Enzyme.jl docs: https://enzyme.mit.edu/julia/dev
- YASGuide: https://github.com/jrevels/YASGuide

## When Unsure
1. Check existing examples in `examples/` directory
2. Look at similar implementations in Oceananigans.jl
3. Review tests for usage patterns
4. Ask in GitHub discussions
5. Check documentation in `docs/src/`

## AI Assistant Behavior
- Prioritize type stability and GPU compatibility
- Follow established patterns in existing code
- Add tests for new functionality
- Update exports in main module when adding public API
- Consider both CPU and GPU architectures
- Reference physics equations in comments when implementing dynamics
- Maintain consistency with Oceananigans.jl patterns

## Roadmap

Features that are planned, which should be considered when implementing anything:

- Fully compressible formulation
    - explicit time-stepping
    - acoustic substepping
- A way to use total energy with the anelastic model
- open boundaries following the Oceananigans.NonhydrostaticModel implementation
- microphysics schemes from CloudMicrophysics
- superdroplet microphysics schemes (reference tbd, but will use LagrangianParticleTracking)
- MPI / distributed GPU support
- Many, many more canonical LES validation cases
- Terrain-following coordinate (may require upstream development in Oceananigans + using MutableVerticalCoordinate)
- Cut-cells ImmersedBoundaryGrid implementation<|MERGE_RESOLUTION|>--- conflicted
+++ resolved
@@ -120,19 +120,12 @@
   - The examples and docs have their own `Project.toml` environment. When your run examples you need to use `examples/Project.toml`.
     When you build new examples, please add example-specific packages to `examples/Project.toml`. Do not add example-specific
     packages to the main Breeze Project.toml. You may also need to add relevant packages to AtmosphereProfilesLibrary.
-<<<<<<< HEAD
   - When making plots, do not use `interior(field, i, j, k)` to make a plot. Instead either pass `field` 
     directly, as in `lines!(ax, field)` or `lines!(ax, z, field)` for a 1D plot with either automatic
     or custom vertical coordinate. You only need to provide the coordinate if it has different units, eg
     if you have converted z to kilometers. 1D fields work with `lines` and 2D fields work with 2D plots
     like `heatmap` or `contourf`. For 3D fields in a 2D plane, use `view(field, :, :, k)`
     (e.g. for a xy-slice).
-=======
-  - Do not use `interior` to plot Fields unless necessary. Always try to pass Field or windowed Field
-    (generated using `view(field, i, j, k)` where `i, j, k` may be indices or index ranges) first.
-  - In examples, use the suffix `ts` (no underscore) for "time series" and the suffix `n` (no underscore)
-    to refer to `FieldTimeSeries` indexed at time-index `n`.
->>>>>>> 38b57132
 
 4. **Documentation Style**
   - Mathematical notation in `docs/src/appendix/notation.md`
