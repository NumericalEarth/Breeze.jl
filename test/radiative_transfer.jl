using Breeze
using Dates
using GPUArraysCore: @allowscalar
using Oceananigans
using Oceananigans.Units
using Test

# Load RRTMGP to trigger the extension
using ClimaComms
using RRTMGP

#####
##### Unit tests
#####

@testset "GrayRadiation construction" begin
    @testset "Single column grid [$(FT)]" for FT in (Float32, Float64)
        Oceananigans.defaults.FloatType = FT
        Nz = 16
        grid = RectilinearGrid(size=Nz, x=0.0, y=45.0, z=(0, 10kilometers),
                               topology=(Flat, Flat, Bounded))

        radiation = GrayRadiation(grid;
                                  surface_temperature = 300,
                                  surface_emissivity = 0.98,
                                  surface_albedo = 0.1,
                                  solar_constant = 1361)

        @test radiation !== nothing
        @test radiation.surface_temperature == FT(300)
        @test radiation.surface_emissivity == FT(0.98)
        @test radiation.surface_albedo == FT(0.1)
        @test radiation.solar_constant == FT(1361)

        # Check flux fields are created
        @test radiation.upwelling_longwave_flux !== nothing
        @test radiation.downwelling_longwave_flux !== nothing
        @test radiation.downwelling_shortwave_flux !== nothing

        # Check flux fields have correct size (Nz+1 levels)
        @test size(radiation.upwelling_longwave_flux) == (1, 1, Nz + 1)
        @test size(radiation.downwelling_longwave_flux) == (1, 1, Nz + 1)
        @test size(radiation.downwelling_shortwave_flux) == (1, 1, Nz + 1)
    end
end

@testset "GrayRadiation with AtmosphereModel" begin
    @testset "Model construction [$(FT)]" for FT in (Float32, Float64)
        Oceananigans.defaults.FloatType = FT
        Nz = 16
        grid = RectilinearGrid(size=Nz, x=0.0, y=45.0, z=(0, 10kilometers),
                               topology=(Flat, Flat, Bounded))

        constants = ThermodynamicConstants()
<<<<<<< HEAD
        reference_state = ReferenceState(grid, constants,
=======
        reference_state = ReferenceState(grid, constants;
>>>>>>> fb9100fb
                                         surface_pressure = 101325,
                                         potential_temperature = 300)
        formulation = AnelasticFormulation(reference_state,
                                           thermodynamics = :LiquidIcePotentialTemperature)

        radiation = GrayRadiation(grid;
                                  surface_temperature = 300,
                                  surface_emissivity = 0.98,
                                  surface_albedo = 0.1,
                                  solar_constant = 1361)

        clock = Clock(time=DateTime(2024, 6, 21, 12, 0, 0))
        model = AtmosphereModel(grid; clock, formulation, radiation)

        @test model.radiative_transfer !== nothing
        @test model.radiative_transfer === radiation
    end
<<<<<<< HEAD
=======

    @testset "Radiation update during set! [$(FT)]" for FT in (Float32, Float64)
        Oceananigans.defaults.FloatType = FT
        Nz = 16
        grid = RectilinearGrid(size=Nz, x=0.0, y=45.0, z=(0, 10kilometers),
                               topology=(Flat, Flat, Bounded))

        constants = ThermodynamicConstants()
        reference_state = ReferenceState(grid, constants;
                                         surface_pressure = 101325,
                                         potential_temperature = 300)
        formulation = AnelasticFormulation(reference_state,
                                           thermodynamics = :LiquidIcePotentialTemperature)

        radiation = GrayRadiation(grid;
                                  surface_temperature = 300,
                                  surface_emissivity = 0.98,
                                  surface_albedo = 0.1,
                                  solar_constant = 1361)

        # Use noon on summer solstice at 45°N for good solar illumination
        clock = Clock(time=DateTime(2024, 6, 21, 16, 0, 0))
        model = AtmosphereModel(grid; clock, formulation, radiation)

        # Set initial condition - this should trigger radiation update
        set!(model; θ = 300)

        # Check that longwave fluxes are computed (should be non-zero)
        @allowscalar begin
            # Surface upwelling LW should be approximately σT⁴/π ≈ 145 W/m² (for Planck source)
            # or σT⁴ ≈ 459 W/m² for total flux
            F_lw_up_sfc = radiation.upwelling_longwave_flux[1, 1, 1]
            @test F_lw_up_sfc > 100  # Should be significant
            @test F_lw_up_sfc < 600  # But not unreasonably large

            # TOA downwelling LW should be small (space is cold)
            F_lw_dn_toa = radiation.downwelling_longwave_flux[1, 1, Nz + 1]
            @test F_lw_dn_toa < 10

            # Shortwave direct beam at TOA should be solar_constant * cos(zenith)
            F_sw_toa = radiation.downwelling_shortwave_flux[1, 1, Nz + 1]
            @test F_sw_toa > 0
            @test F_sw_toa <= 1361  # Cannot exceed solar constant
        end
    end
>>>>>>> fb9100fb
end

#####
##### Sign convention tests
#####

@testset "Radiation flux sign convention" begin
    @testset "Positive upward convention [$(FT)]" for FT in (Float32, Float64)
        Oceananigans.defaults.FloatType = FT
        Nz = 32
        λ, φ = -70.9, 42.5

        grid = RectilinearGrid(size=Nz, x=λ, y=φ, z=(0, 20kilometers),
                               topology=(Flat, Flat, Bounded))

        constants = ThermodynamicConstants()
        surface_temperature = FT(300)

<<<<<<< HEAD
        reference_state = ReferenceState(grid, constants,
=======
        reference_state = ReferenceState(grid, constants;
>>>>>>> fb9100fb
                                         surface_pressure = 101325,
                                         potential_temperature = surface_temperature)

        formulation = AnelasticFormulation(reference_state,
                                           thermodynamics = :LiquidIcePotentialTemperature)

        radiation = GrayRadiation(grid;
                                  surface_temperature,
                                  surface_emissivity = FT(0.98),
                                  surface_albedo = FT(0.1),
                                  solar_constant = FT(1361))

        # Use noon on summer solstice for strong solar illumination
        clock = Clock(time=DateTime(2024, 6, 21, 16, 0, 0))
        microphysics = SaturationAdjustment(equilibrium = WarmPhaseEquilibrium())
        model = AtmosphereModel(grid; clock, formulation, microphysics, radiation)

        # Simple warm, moist profile
        θ_profile(z) = 300 + 0.01 * z / 1000
        qᵗ_profile(z) = FT(0.015) * exp(-z / 2500)

        set!(model; θ=θ_profile, qᵗ=qᵗ_profile)

        # Sign convention: upwelling positive, downwelling negative
        ℐ_lw_up = radiation.upwelling_longwave_flux
        @test all(interior(ℐ_lw_up) .>= 0)  # Upwelling should be positive

        ℐ_lw_dn = radiation.downwelling_longwave_flux
        @test all(interior(ℐ_lw_dn) .<= 0)  # Downwelling should be negative

        ℐ_sw_dn = radiation.downwelling_shortwave_flux
        @test all(interior(ℐ_sw_dn) .<= 0)  # Downwelling should be negative

        # Check magnitude of shortwave at TOA (should be solar_constant * cos_zenith)
        ℐ_sw_toa = @allowscalar ℐ_sw_dn[1, 1, Nz + 1]
        @test abs(ℐ_sw_toa) <= 1361  # Cannot exceed solar constant
        @test abs(ℐ_sw_toa) > 500    # Should be significant at this time

        # Check magnitude of surface upwelling longwave
        # Index 1 is the bottom face (surface)
        ℐ_lw_up_sfc = @allowscalar ℐ_lw_up[1, 1, 1]
        @test ℐ_lw_up_sfc > 100  # Should be significant (~σT⁴ ≈ 459 W/m²)
        @test ℐ_lw_up_sfc < 600
    end
end<|MERGE_RESOLUTION|>--- conflicted
+++ resolved
@@ -52,11 +52,7 @@
                                topology=(Flat, Flat, Bounded))
 
         constants = ThermodynamicConstants()
-<<<<<<< HEAD
-        reference_state = ReferenceState(grid, constants,
-=======
         reference_state = ReferenceState(grid, constants;
->>>>>>> fb9100fb
                                          surface_pressure = 101325,
                                          potential_temperature = 300)
         formulation = AnelasticFormulation(reference_state,
@@ -74,8 +70,6 @@
         @test model.radiative_transfer !== nothing
         @test model.radiative_transfer === radiation
     end
-<<<<<<< HEAD
-=======
 
     @testset "Radiation update during set! [$(FT)]" for FT in (Float32, Float64)
         Oceananigans.defaults.FloatType = FT
@@ -121,7 +115,6 @@
             @test F_sw_toa <= 1361  # Cannot exceed solar constant
         end
     end
->>>>>>> fb9100fb
 end
 
 #####
@@ -140,11 +133,7 @@
         constants = ThermodynamicConstants()
         surface_temperature = FT(300)
 
-<<<<<<< HEAD
-        reference_state = ReferenceState(grid, constants,
-=======
         reference_state = ReferenceState(grid, constants;
->>>>>>> fb9100fb
                                          surface_pressure = 101325,
                                          potential_temperature = surface_temperature)
 
