using Breeze
using Breeze.Microphysics
using Oceananigans
using Test
using GPUArraysCore: @allowscalar

"""
    thermal_bubble_model(grid; Δθ=10, uᵢ=0, vᵢ=0, wᵢ=0)

Set up a thermal bubble initial condition for an `AtmosphereModel` on the provided grid.

The thermal bubble is a spherical potential temperature perturbation centered in the domain.
The background state has a stable stratification with Brunt-Väisälä frequency squared N² = 1e-6.

# Arguments
- `grid`: An `Oceananigans.AbstractGrid` or compatible grid for the model domain.
- `uᵢ`: Optional initial x-velocity (default: 0).
- `vᵢ`: Optional initial y-velocity (default: 0).
- `wᵢ`: Optional initial z-velocity (default: 0).
```
"""
function thermal_bubble_model(grid; Δθ=10, N²=1e-6, uᵢ=0, vᵢ=0, wᵢ=0, qᵗ=0, microphysics=nothing)
    model = AtmosphereModel(grid; advection=WENO(), microphysics)
    r₀ = 2e3
    θ₀ = model.formulation.reference_state.potential_temperature
    g = model.thermodynamics.gravitational_acceleration
    dθdz = N² * θ₀ / g

    function θᵢ(x, y, z)
        θ̄ = θ₀ + dθdz * z
        r = sqrt(x^2 + y^2 + z^2)
        θ′ = Δθ * max(0, 1 - r / r₀)
        return θ̄ + θ′
    end

    set!(model, θ=θᵢ, u=uᵢ, v=vᵢ, w=wᵢ, qᵗ=qᵗ)

    return model
end

Δt = 1e-3

@testset "Energy conservation with thermal bubble [$(FT)]" for FT in (Float32, Float64)
    Oceananigans.defaults.FloatType = FT
    grid = RectilinearGrid(default_arch;
<<<<<<< HEAD
                           size = (16, 16, 16),
                           x = (-10e3, 10e3), 
                           y = (-10e3, 10e3), 
                           z = (-3e3, 7e3),
                           topology = (Periodic, Periodic, Bounded),
                           halo = (5, 5, 5))
    
=======
                           size = (32, 1, 32),
                           x = (-10e3, 10e3),
                           y = (-10e3, 10e3),
                           z = (-3e3, 7e3),
                           topology = (Periodic, Periodic, Bounded),
                           halo = (5, 1, 5))

>>>>>>> f2473e52
    for microphysics in (nothing, WarmPhaseSaturationAdjustment())
        @testset let microphysics=microphysics
            # Set (moist) thermal bubble initial condition
            model = thermal_bubble_model(grid; qᵗ=1e-3, microphysics)

            # Compute initial total energy
            ∫ρe = Field(Integral(model.energy_density))
            ∫ρu = Field(Integral(model.momentum.ρu))
            ∫ρv = Field(Integral(model.momentum.ρv))
            compute!(∫ρe)
            compute!(∫ρu)
            compute!(∫ρv)
            E₀ = @allowscalar first(∫ρe)
<<<<<<< HEAD
            Px₀ = @allowscalar first(∫ρu)
            Py₀ = @allowscalar first(∫ρv)
    
            # Time step the model
            Nt = 10
    
            #for step in 1:Nt
            for step in 1:1
                time_step!(model, Δt)
=======

            # Time step the model
            Nt = 10

            for step in 1:Nt
                time_step!(model, 1)
>>>>>>> f2473e52
                compute!(∫ρe)
                compute!(∫ρu)
                compute!(∫ρv)
                E = @allowscalar first(∫ρe)
                Px = @allowscalar first(∫ρu)
                Py = @allowscalar first(∫ρv)
                @test Px ≈ Px₀
                @test Py ≈ Py₀
                @test E ≈ E₀
            end
        end
    end
end

#=
@testset "Horizontal momentum conservation with spherical thermal bubble [$(FT)]" for FT in (Float32, Float64)
    Oceananigans.defaults.FloatType = FT
    grid = RectilinearGrid(default_arch;
                           size = (16, 16, 16),
                           x = (-10e3, 10e3),
                           y = (-10e3, 10e3),
                           z = (-3e3, 7e3),
                           topology = (Periodic, Periodic, Bounded),
                           halo = (5, 5, 5))

    # Set spherical thermal bubble initial condition with sheared horizontal velocities
    uᵢ(x, y, z) = 5 # * (z + 3e3) / 10e3
    vᵢ(x, y, z) = 3 # * (z + 3e3) / 10e3
    model = thermal_bubble_model(grid; uᵢ, vᵢ)

    # Compute initial total u-momentum
    ∫ρu = Field(Integral(model.momentum.ρu))
    ∫ρv = Field(Integral(model.momentum.ρv))
    Px₀ = @allowscalar first(∫ρu)
    Py₀ = @allowscalar first(∫ρv)

    # Time step the model
    Nt = 10

    for step in 1:Nt
        time_step!(model, Δt)
        compute!(∫ρu)
        compute!(∫ρv)
        Px = @allowscalar first(∫ρu)
        Py = @allowscalar first(∫ρv)
        @test Px ≈ Px₀
        @test Py ≈ Py₀
    end
end

@testset "Vertical momentum conservation for neutral initial condition [$(FT)]" for FT in (Float32, Float64)
    Oceananigans.defaults.FloatType = FT
    grid = RectilinearGrid(default_arch;
<<<<<<< HEAD
                           size = (16, 5, 16), 
=======
                           size = (16, 1, 16),
>>>>>>> f2473e52
                           x = (-10e3, 10e3),
                           y = (-10e3, 10e3),
                           z = (-5e3, 5e3),
                           topology = (Bounded, Periodic, Bounded),
<<<<<<< HEAD
                           halo = (5, 5, 5))
    
=======
                           halo = (5, 1, 5))

>>>>>>> f2473e52
    # Set spherical thermal bubble initial condition with u velocity only
    wᵢ(x, y, z) = 0 # * x / 20e3 * exp(-z^2 / (2 * 1e3^2))
    model = thermal_bubble_model(grid; wᵢ, Δθ=0, N²=0)

    # Compute initial total u-momentum
    ∫ρu = Field(Integral(model.momentum.ρu))
    ∫ρw = Field(Integral(model.momentum.ρw))
    Px₀ = @allowscalar first(∫ρu)
<<<<<<< HEAD
    Pz₀ = @allowscalar first(∫ρw)
    
=======
    Pz₀ = @allowscalar first(∫ρz)

>>>>>>> f2473e52
    # Time step the model
    Nt = 10

    for step in 1:Nt
        time_step!(model, Δt)
        compute!(∫ρu)
        compute!(∫ρw)
        Px = @allowscalar first(∫ρu)
        Pz = @allowscalar first(∫ρw)
        @test Px ≈ Px₀
        @test Pz ≈ Pz₀
    end
end

=#<|MERGE_RESOLUTION|>--- conflicted
+++ resolved
@@ -43,23 +43,13 @@
 @testset "Energy conservation with thermal bubble [$(FT)]" for FT in (Float32, Float64)
     Oceananigans.defaults.FloatType = FT
     grid = RectilinearGrid(default_arch;
-<<<<<<< HEAD
-                           size = (16, 16, 16),
-                           x = (-10e3, 10e3), 
-                           y = (-10e3, 10e3), 
-                           z = (-3e3, 7e3),
-                           topology = (Periodic, Periodic, Bounded),
-                           halo = (5, 5, 5))
-    
-=======
-                           size = (32, 1, 32),
+                           size = (32, 5, 32),
                            x = (-10e3, 10e3),
                            y = (-10e3, 10e3),
                            z = (-3e3, 7e3),
                            topology = (Periodic, Periodic, Bounded),
-                           halo = (5, 1, 5))
+                           halo = (5, 5, 5))
 
->>>>>>> f2473e52
     for microphysics in (nothing, WarmPhaseSaturationAdjustment())
         @testset let microphysics=microphysics
             # Set (moist) thermal bubble initial condition
@@ -73,24 +63,12 @@
             compute!(∫ρu)
             compute!(∫ρv)
             E₀ = @allowscalar first(∫ρe)
-<<<<<<< HEAD
-            Px₀ = @allowscalar first(∫ρu)
-            Py₀ = @allowscalar first(∫ρv)
-    
-            # Time step the model
-            Nt = 10
-    
-            #for step in 1:Nt
-            for step in 1:1
-                time_step!(model, Δt)
-=======
 
             # Time step the model
             Nt = 10
 
             for step in 1:Nt
                 time_step!(model, 1)
->>>>>>> f2473e52
                 compute!(∫ρe)
                 compute!(∫ρu)
                 compute!(∫ρv)
@@ -144,22 +122,13 @@
 @testset "Vertical momentum conservation for neutral initial condition [$(FT)]" for FT in (Float32, Float64)
     Oceananigans.defaults.FloatType = FT
     grid = RectilinearGrid(default_arch;
-<<<<<<< HEAD
                            size = (16, 5, 16), 
-=======
-                           size = (16, 1, 16),
->>>>>>> f2473e52
                            x = (-10e3, 10e3),
                            y = (-10e3, 10e3),
                            z = (-5e3, 5e3),
                            topology = (Bounded, Periodic, Bounded),
-<<<<<<< HEAD
                            halo = (5, 5, 5))
-    
-=======
-                           halo = (5, 1, 5))
 
->>>>>>> f2473e52
     # Set spherical thermal bubble initial condition with u velocity only
     wᵢ(x, y, z) = 0 # * x / 20e3 * exp(-z^2 / (2 * 1e3^2))
     model = thermal_bubble_model(grid; wᵢ, Δθ=0, N²=0)
@@ -168,13 +137,8 @@
     ∫ρu = Field(Integral(model.momentum.ρu))
     ∫ρw = Field(Integral(model.momentum.ρw))
     Px₀ = @allowscalar first(∫ρu)
-<<<<<<< HEAD
-    Pz₀ = @allowscalar first(∫ρw)
-    
-=======
     Pz₀ = @allowscalar first(∫ρz)
 
->>>>>>> f2473e52
     # Time step the model
     Nt = 10
 
