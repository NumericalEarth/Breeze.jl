--- conflicted
+++ resolved
@@ -1,13 +1,9 @@
 using Breeze
-<<<<<<< HEAD
 using Breeze: ReferenceState, AnelasticFormulation, GeostrophicForcing
-using Oceananigans: Oceananigans
-=======
 using Oceananigans: Oceananigans, prognostic_fields
 using Oceananigans.Fields: interior
 using Oceananigans.Grids: znodes, Center
 using Statistics: mean
->>>>>>> fd952f37
 using Test
 
 @testset "GeostrophicForcing smoke test [$(FT)]" for FT in (Float32, Float64)
@@ -44,14 +40,8 @@
     Oceananigans.defaults.FloatType = FT
     grid = RectilinearGrid(default_arch; size=(4, 4, 4), x=(0, 100), y=(0, 100), z=(0, 100))
 
-<<<<<<< HEAD
-    # Simple subsidence profile: constant downward velocity
-    wˢ(z) = -0.01
-
-=======
     # Simple subsidence profile
     wˢ(z) = -0.01  # Constant downward velocity
->>>>>>> fd952f37
     subsidence = SubsidenceForcing(wˢ)
 
     # Apply subsidence to energy (default formulation uses StaticEnergy)
@@ -176,11 +166,6 @@
     Δt = 1e-6
     time_step!(model, Δt)
 
-<<<<<<< HEAD
-    # The geostrophic forcing pushes ρv negative
-    # Fρv = +f * ρuᵍ = +f * ρᵣ * (-10) < 0
-    @test minimum(model.momentum.ρv) < 0
-=======
     # With constant uᵍ = -10 and vᵍ = 0:
     # The geostrophic forcing on ρv should make ρv negative
     @test maximum(model.momentum.ρv) < 0
@@ -245,5 +230,4 @@
             end
         end
     end
->>>>>>> fd952f37
 end