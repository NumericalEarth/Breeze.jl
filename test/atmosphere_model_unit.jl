--- conflicted
+++ resolved
@@ -58,20 +58,7 @@
             formulation = AnelasticFormulation(reference_state; thermodynamics)
             model = AtmosphereModel(grid; thermodynamic_constants=constants, formulation)
 
-<<<<<<< HEAD
-            prognostic_names = prognostic_fields(model) |> keys
-            field_names = fields(model) |> keys
-            @test :ρw ∈ prognostic_names
-            @test :ρw ∈ field_names
-
-            # test set!
-            ρᵣ = model.formulation.reference_state.density
-            cᵖᵈ = model.thermodynamic_constants.dry_air.heat_capacity
-            ρeᵢ = ρᵣ * cᵖᵈ * θ₀
-
-=======
             # Test round-trip consistency: set θ, get ρe; then set ρe, get back θ
->>>>>>> b436cfa7
             set!(model; θ = θ₀)
             ρe₁ = Field(static_energy_density(model))
             θ₁ = Field(liquid_ice_potential_temperature(model))
