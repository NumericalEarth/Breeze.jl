using Breeze
using GPUArraysCore: @allowscalar
using Oceananigans
using Test

<<<<<<< HEAD
# TODO: move this to Oceananigans
function constant_field(grid, constant) 
    field = Field{Nothing, Nothing, Nothing}(grid)
    return set!(field, constant)
end

@testset "set! AtmosphereModel [$(FT)]" for FT in (Float32, Float64)
    Oceananigans.defaults.FloatType = FT
    grid = RectilinearGrid(default_arch; size=(8, 8, 8), x=(0, 1_000), y=(0, 1_000), z=(0, 1_000))
    thermo = ThermodynamicConstants()
    @test eltype(thermo) == FT

    for p₀ in (101325, 100000), θ₀ in (288, 300), microphysics in (nothing, SaturationAdjustment())
        @testset let p₀ = p₀, θ₀ = θ₀, microphysics = microphysics
            reference_state = ReferenceState(grid, thermo, base_pressure=p₀, potential_temperature=θ₀)
            formulation = AnelasticFormulation(reference_state)
            model = AtmosphereModel(grid; thermodynamics=thermo, formulation, microphysics)
            
            set!(model; qᵗ = 1e-2)
            @test @allowscalar model.specific_moisture ≈ constant_field(grid, 1e-2)
            
            ρᵣ = model.formulation.reference_state.density
            @test @allowscalar model.moisture_density ≈ ρᵣ * 1e-2

            set!(model; u = 1, v = 2)
            @test @allowscalar model.velocities.u ≈ constant_field(grid, 1)
            @test @allowscalar model.velocities.v ≈ constant_field(grid, 2)
            @test @allowscalar model.momentum.ρu ≈ ρᵣ
            @test @allowscalar model.momentum.ρv ≈ ρᵣ * 2
            
            ρᵣ = model.formulation.reference_state.density
            @test @allowscalar model.moisture_density ≈ ρᵣ * 1e-2
            
            # test set! for a dry initial state
=======
@testset "AtmosphereModel [$(FT)]" for FT in (Float32, Float64)
    grid = RectilinearGrid(default_arch, FT; size=(8, 8, 8), x=(0, 1_000), y=(0, 1_000), z=(0, 1_000))
    constants = ThermodynamicConstants(FT)

    for p₀ in (101325, 100000), θ₀ in (288, 300)
        @testset let p₀ = p₀, θ₀ = θ₀
            reference_state = ReferenceState(grid, constants, base_pressure=p₀, potential_temperature=θ₀)
            formulation = AnelasticFormulation(reference_state)
            model = AtmosphereModel(grid; thermodynamic_constants=constants, formulation)

            # test set!
>>>>>>> 49f5bbc8
            ρᵣ = model.formulation.reference_state.density
            cᵖᵈ = model.thermodynamic_constants.dry_air.heat_capacity
            ρeᵢ = ρᵣ * cᵖᵈ * θ₀

            set!(model; θ = θ₀)
            ρe₁ = deepcopy(energy_density(model))

            set!(model; ρe = ρeᵢ)
            @test energy_density(model) ≈ ρe₁
        end
    end
end

@testset "PotentialTemperatureField (no microphysics) [$(FT)]" for FT in (Float32, Float64)
    Oceananigans.defaults.FloatType = FT
    grid = RectilinearGrid(default_arch; size=(8, 8, 8), x=(0, 1_000), y=(0, 1_000), z=(0, 1_000))
    constants = ThermodynamicConstants()

<<<<<<< HEAD
    p₀, θ₀ = 101325, 300
    reference_state = ReferenceState(grid, thermo, base_pressure=p₀, potential_temperature=θ₀)
=======
    p₀ = FT(101325)
    θ₀ = FT(300)
    reference_state = ReferenceState(grid, constants, base_pressure=p₀, potential_temperature=θ₀)
>>>>>>> 49f5bbc8
    formulation = AnelasticFormulation(reference_state)
    model = AtmosphereModel(grid; thermodynamic_constants=constants, formulation)

    # Initialize with potential temperature and dry air
    θᵢ = CenterField(grid)
    set!(θᵢ, (x, y, z) -> θ₀ + rand())
    set!(model; θ=θᵢ)

    θ_model = Breeze.AtmosphereModels.PotentialTemperatureField(model)
    @test θ_model ≈ θᵢ
end

@testset "Saturation and PotentialTemperatureField (WarmPhase) [$(FT)]" for FT in (Float32, Float64)
    Oceananigans.defaults.FloatType = FT
    grid = RectilinearGrid(default_arch; size=(8, 8, 8), x=(0, 1_000), y=(0, 1_000), z=(0, 1_000))
    constants = ThermodynamicConstants()

    p₀ = FT(101325)
    θ₀ = FT(300)
    reference_state = ReferenceState(grid, constants, base_pressure=p₀, potential_temperature=θ₀)
    formulation = AnelasticFormulation(reference_state)
    microphysics = SaturationAdjustment()
    model = AtmosphereModel(grid; thermodynamic_constants=constants, formulation, microphysics)

    # Initialize with potential temperature and dry air
    set!(model; θ=θ₀)

    # Check SaturationSpecificHumidityField matches direct thermodynamics
    qᵛ⁺ = Breeze.AtmosphereModels.SaturationSpecificHumidityField(model)

    # Sample mid-level cell
    _, _, Nz = size(grid)
    k = max(1, Nz ÷ 2)

    Tᵢ = @allowscalar model.temperature[1, 1, k]
    pᵣᵢ = @allowscalar model.formulation.reference_state.pressure[1, 1, k]
    q = Breeze.Thermodynamics.MoistureMassFractions{FT} |> zero
    ρᵢ = Breeze.Thermodynamics.density(pᵣᵢ, Tᵢ, q, constants)
    qᵛ⁺_expected = Breeze.Thermodynamics.saturation_specific_humidity(Tᵢ, ρᵢ, constants, constants.liquid)
    qᵛ⁺k = @allowscalar qᵛ⁺[1, 1, k]

    @test isfinite(qᵛ⁺k)
    @test qᵛ⁺k ≈ qᵛ⁺_expected rtol=FT(1e-5)
end<|MERGE_RESOLUTION|>--- conflicted
+++ resolved
@@ -3,7 +3,6 @@
 using Oceananigans
 using Test
 
-<<<<<<< HEAD
 # TODO: move this to Oceananigans
 function constant_field(grid, constant) 
     field = Field{Nothing, Nothing, Nothing}(grid)
@@ -13,14 +12,14 @@
 @testset "set! AtmosphereModel [$(FT)]" for FT in (Float32, Float64)
     Oceananigans.defaults.FloatType = FT
     grid = RectilinearGrid(default_arch; size=(8, 8, 8), x=(0, 1_000), y=(0, 1_000), z=(0, 1_000))
-    thermo = ThermodynamicConstants()
-    @test eltype(thermo) == FT
+    constants = ThermodynamicConstants()
+    @test eltype(constants) == FT
 
     for p₀ in (101325, 100000), θ₀ in (288, 300), microphysics in (nothing, SaturationAdjustment())
         @testset let p₀ = p₀, θ₀ = θ₀, microphysics = microphysics
-            reference_state = ReferenceState(grid, thermo, base_pressure=p₀, potential_temperature=θ₀)
+            reference_state = ReferenceState(grid, constants, base_pressure=p₀, potential_temperature=θ₀)
             formulation = AnelasticFormulation(reference_state)
-            model = AtmosphereModel(grid; thermodynamics=thermo, formulation, microphysics)
+            model = AtmosphereModel(grid; thermodynamic_constants=constants, formulation, microphysics)
             
             set!(model; qᵗ = 1e-2)
             @test @allowscalar model.specific_moisture ≈ constant_field(grid, 1e-2)
@@ -38,19 +37,6 @@
             @test @allowscalar model.moisture_density ≈ ρᵣ * 1e-2
             
             # test set! for a dry initial state
-=======
-@testset "AtmosphereModel [$(FT)]" for FT in (Float32, Float64)
-    grid = RectilinearGrid(default_arch, FT; size=(8, 8, 8), x=(0, 1_000), y=(0, 1_000), z=(0, 1_000))
-    constants = ThermodynamicConstants(FT)
-
-    for p₀ in (101325, 100000), θ₀ in (288, 300)
-        @testset let p₀ = p₀, θ₀ = θ₀
-            reference_state = ReferenceState(grid, constants, base_pressure=p₀, potential_temperature=θ₀)
-            formulation = AnelasticFormulation(reference_state)
-            model = AtmosphereModel(grid; thermodynamic_constants=constants, formulation)
-
-            # test set!
->>>>>>> 49f5bbc8
             ρᵣ = model.formulation.reference_state.density
             cᵖᵈ = model.thermodynamic_constants.dry_air.heat_capacity
             ρeᵢ = ρᵣ * cᵖᵈ * θ₀
@@ -69,14 +55,8 @@
     grid = RectilinearGrid(default_arch; size=(8, 8, 8), x=(0, 1_000), y=(0, 1_000), z=(0, 1_000))
     constants = ThermodynamicConstants()
 
-<<<<<<< HEAD
     p₀, θ₀ = 101325, 300
-    reference_state = ReferenceState(grid, thermo, base_pressure=p₀, potential_temperature=θ₀)
-=======
-    p₀ = FT(101325)
-    θ₀ = FT(300)
     reference_state = ReferenceState(grid, constants, base_pressure=p₀, potential_temperature=θ₀)
->>>>>>> 49f5bbc8
     formulation = AnelasticFormulation(reference_state)
     model = AtmosphereModel(grid; thermodynamic_constants=constants, formulation)
 
